# Copyright (c) 2019, NVIDIA CORPORATION.
#
# Licensed under the Apache License, Version 2.0 (the "License");
# you may not use this file except in compliance with the License.
# You may obtain a copy of the License at
#
#     http://www.apache.org/licenses/LICENSE-2.0
#
# Unless required by applicable law or agreed to in writing, software
# distributed under the License is distributed on an "AS IS" BASIS,
# WITHOUT WARRANTIES OR CONDITIONS OF ANY KIND, either express or implied.
# See the License for the specific language governing permissions and
# limitations under the License.
#

import cudf
import numpy as np
import pytest
import random
import rmm

from cuml.ensemble import RandomForestClassifier as curfc
from cuml.ensemble import RandomForestRegressor as curfr
from cuml.metrics import r2_score
from cuml.test.utils import get_handle, unit_param, \
    quality_param, stress_param

from sklearn.ensemble import RandomForestClassifier as skrfc
from sklearn.ensemble import RandomForestRegressor as skrfr
from sklearn.metrics import accuracy_score
from sklearn.datasets import fetch_california_housing, \
    make_classification, make_regression
from sklearn.model_selection import train_test_split


@pytest.mark.parametrize('nrows', [unit_param(500), quality_param(5000),
                         stress_param(500000)])
@pytest.mark.parametrize('column_info', [unit_param([20, 10]),
                         quality_param([200, 100]),
                         stress_param([500, 350])])
@pytest.mark.parametrize('rows_sample', [unit_param(1.0), quality_param(0.90),
                         stress_param(0.95)])
@pytest.mark.parametrize('datatype', [np.float32])
@pytest.mark.parametrize('split_algo', [0, 1])
@pytest.mark.parametrize('max_features', [1.0, 'auto', 'log2', 'sqrt'])
def test_rf_classification(datatype, split_algo, rows_sample,
                           nrows, column_info, max_features):
    use_handle = True
    ncols, n_info = column_info

    X, y = make_classification(n_samples=nrows, n_features=ncols,
                               n_clusters_per_class=1, n_informative=n_info,
                               random_state=123, n_classes=2)
    X = X.astype(datatype)
    y = y.astype(np.int32)
    X_train, X_test, y_train, y_test = train_test_split(X, y, train_size=0.8,
                                                        random_state=0)
    # Create a handle for the cuml model
    handle, stream = get_handle(use_handle, n_streams=1)

    # Initialize, fit and predict using cuML's
    # random forest classification model
    cuml_model = curfc(max_features=max_features, rows_sample=rows_sample,
                       n_bins=16, split_algo=split_algo, split_criterion=0,
                       min_rows_per_node=2, seed=123, n_streams=1,
                       n_estimators=40, handle=handle, max_leaves=-1,
                       max_depth=16)
    cuml_model.fit(X_train, y_train)
    fil_preds = cuml_model.predict(X_test,
                                   predict_model="GPU",
                                   output_class=True,
                                   threshold=0.5,
                                   algo='auto')
    cu_predict = cuml_model.predict(X_test, predict_model="CPU")
    cuml_acc = accuracy_score(y_test, cu_predict)
    fil_acc = accuracy_score(y_test, fil_preds)

    if nrows < 500000:
        sk_model = skrfc(n_estimators=40,
                         max_depth=16,
                         min_samples_split=2, max_features=max_features,
                         random_state=10)
        sk_model.fit(X_train, y_train)
        sk_predict = sk_model.predict(X_test)
        sk_acc = accuracy_score(y_test, sk_predict)
        assert fil_acc >= (sk_acc - 0.07)
    assert fil_acc >= (cuml_acc - 0.02)


@pytest.mark.parametrize('mode', [unit_param('unit'), quality_param('quality'),
                         stress_param('stress')])
@pytest.mark.parametrize('column_info', [unit_param([20, 10]),
                         quality_param([200, 50]),
                         stress_param([400, 100])])
@pytest.mark.parametrize('rows_sample', [unit_param(1.0), quality_param(0.90),
                         stress_param(0.95)])
@pytest.mark.parametrize('datatype', [np.float32])
@pytest.mark.parametrize('split_algo', [0, 1])
@pytest.mark.parametrize('max_features', [1.0, 'auto', 'log2', 'sqrt'])
def test_rf_regression(datatype, split_algo, mode,
                       column_info, max_features, rows_sample):

    ncols, n_info = column_info
    use_handle = True

    if mode == 'unit':
        X, y = make_regression(n_samples=500, n_features=ncols,
                               n_informative=n_info,
                               random_state=123)

    elif mode == 'quality':
        X, y = fetch_california_housing(return_X_y=True)

    else:
        X, y = make_regression(n_samples=100000, n_features=ncols,
                               n_informative=n_info,
                               random_state=123)
    X = X.astype(datatype)
    y = y.astype(datatype)
    X_train, X_test, y_train, y_test = train_test_split(X, y, train_size=0.8,
                                                        random_state=0)

    # Create a handle for the cuml model
    handle, stream = get_handle(use_handle, n_streams=1)

    # Initialize and fit using cuML's random forest regression model
    cuml_model = curfr(max_features=max_features, rows_sample=rows_sample,
                       n_bins=16, split_algo=split_algo, split_criterion=2,
                       min_rows_per_node=2, seed=123, n_streams=1,
                       n_estimators=50, handle=handle, max_leaves=-1,
                       max_depth=16, accuracy_metric='mse')
    cuml_model.fit(X_train, y_train)
    # predict using FIL
    fil_preds = cuml_model.predict(X_test, predict_model="GPU")
    cu_preds = cuml_model.predict(X_test, predict_model="CPU")
    cu_r2 = r2_score(y_test, cu_preds, convert_dtype=datatype)
    fil_r2 = r2_score(y_test, fil_preds, convert_dtype=datatype)
    # Initialize, fit and predict using
    # sklearn's random forest regression model
    if mode != "stress":
        sk_model = skrfr(n_estimators=50, max_depth=16,
                         min_samples_split=2, max_features=max_features,
                         random_state=10)
        sk_model.fit(X_train, y_train)
        sk_predict = sk_model.predict(X_test)
        sk_r2 = r2_score(y_test, sk_predict, convert_dtype=datatype)
        assert fil_r2 >= (sk_r2 - 0.07)
    assert fil_r2 >= (cu_r2 - 0.02)


@pytest.mark.parametrize('datatype', [np.float32])
@pytest.mark.parametrize('column_info', [unit_param([20, 10]),
                         quality_param([200, 100]),
                         stress_param([500, 350])])
@pytest.mark.parametrize('nrows', [unit_param(500), quality_param(5000),
                         stress_param(500000)])
def test_rf_classification_default(datatype, column_info, nrows):

    ncols, n_info = column_info
    X, y = make_classification(n_samples=nrows, n_features=ncols,
                               n_clusters_per_class=1, n_informative=n_info,
                               random_state=0, n_classes=2)
    X = X.astype(datatype)
    y = y.astype(np.int32)
    X_train, X_test, y_train, y_test = train_test_split(X, y, train_size=0.8,
                                                        random_state=0)
    # Initialize, fit and predict using cuML's
    # random forest classification model
    cuml_model = curfc()
    cuml_model.fit(X_train, y_train)
    fil_preds = cuml_model.predict(X_test, predict_model="GPU")
    cu_preds = cuml_model.predict(X_test, predict_model="CPU")
    fil_acc = accuracy_score(y_test, fil_preds)
    cu_acc = accuracy_score(y_test, cu_preds)

    score_acc = cuml_model.score(X_test, y_test)
    assert cu_acc == pytest.approx(score_acc)

    # sklearn random forest classification model
    # initialization, fit and predict
    if nrows < 500000:
        sk_model = skrfc(max_depth=16, random_state=10)
        sk_model.fit(X_train, y_train)
        sk_predict = sk_model.predict(X_test)
        sk_acc = accuracy_score(y_test, sk_predict)
        assert fil_acc >= (sk_acc - 0.07)
    assert fil_acc >= (cu_acc - 0.02)


@pytest.mark.parametrize('datatype', [np.float32])
@pytest.mark.parametrize('column_info', [unit_param([20, 10]),
                         quality_param([200, 100]),
                         stress_param([500, 350])])
@pytest.mark.parametrize('nrows', [unit_param(2000), quality_param(25000),
                         stress_param(500000)])
def test_rf_regression_default(datatype, column_info, nrows):

    ncols, n_info = column_info
    X, y = make_regression(n_samples=nrows, n_features=ncols,
                           n_informative=n_info,
                           random_state=123)
    X = X.astype(datatype)
    y = y.astype(datatype)
    X_train, X_test, y_train, y_test = train_test_split(X, y, train_size=0.8,
                                                        random_state=0)

    # Initialize, fit and predict using cuML's
    # random forest classification model
    cuml_model = curfr()
    cuml_model.fit(X_train, y_train)

    # predict using FIL
    fil_preds = cuml_model.predict(X_test, predict_model="GPU")
    cu_preds = cuml_model.predict(X_test, predict_model="CPU")
    cu_r2 = r2_score(y_test, cu_preds, convert_dtype=datatype)
    fil_r2 = r2_score(y_test, fil_preds, convert_dtype=datatype)

    # score function should be equivalent
    score_mse = cuml_model.score(X_test, y_test)
    manual_mse = ((fil_preds - y_test)**2).mean()
    assert manual_mse == pytest.approx(score_mse)

    # Initialize, fit and predict using
    # sklearn's random forest regression model
    if nrows < 500000:
        sk_model = skrfr(max_depth=16, random_state=10)
        sk_model.fit(X_train, y_train)
        sk_predict = sk_model.predict(X_test)
        sk_r2 = r2_score(y_test, sk_predict, convert_dtype=datatype)
        # XXX Accuracy gap exists with default parameters, requires
        # further investigation for next release
        assert fil_r2 >= (sk_r2 - 0.08)

    assert fil_r2 >= (cu_r2 - 0.02)


@pytest.mark.parametrize('datatype', [np.float32])
@pytest.mark.parametrize('column_info', [unit_param([20, 10]),
                         quality_param([200, 100]),
                         stress_param([500, 350])])
@pytest.mark.parametrize('nrows', [unit_param(500), quality_param(5000),
                         stress_param(500000)])
def test_rf_classification_seed(datatype, column_info, nrows):

    ncols, n_info = column_info
    X, y = make_classification(n_samples=nrows, n_features=ncols,
                               n_clusters_per_class=1, n_informative=n_info,
                               random_state=0, n_classes=2)
    X = X.astype(datatype)
    y = y.astype(np.int32)
    X_train, X_test, y_train, y_test = train_test_split(X, y, train_size=0.8,
                                                        random_state=0)
    for i in range(20):
        seed = random.randint(100, 1e5)
        # Initialize, fit and predict using cuML's
        # random forest classification model
        cu_class = curfc(seed=seed, n_streams=1)
        cu_class.fit(X_train, y_train)

        # predict using FIL
        fil_preds_orig = cu_class.predict(X_test,
                                          predict_model="GPU").copy_to_host()
        cu_preds_orig = cu_class.predict(X_test,
                                         predict_model="CPU")
        cu_acc_orig = accuracy_score(y_test, cu_preds_orig)
        fil_acc_orig = accuracy_score(y_test, fil_preds_orig)

        # Initialize, fit and predict using cuML's
        # random forest classification model
        cu_class2 = curfc(seed=seed, n_streams=1)
        cu_class2.fit(X_train, y_train)

        # predict using FIL
        fil_preds_rerun = cu_class2.predict(X_test,
                                            predict_model="GPU").copy_to_host()
        cu_preds_rerun = cu_class2.predict(X_test, predict_model="CPU")
        cu_acc_rerun = accuracy_score(y_test, cu_preds_rerun)
        fil_acc_rerun = accuracy_score(y_test, fil_preds_rerun)

        assert fil_acc_orig == fil_acc_rerun
        assert cu_acc_orig == cu_acc_rerun
        assert (fil_preds_orig == fil_preds_rerun).all()
        assert (cu_preds_orig == cu_preds_rerun).all()


@pytest.mark.parametrize('datatype', [(np.float64, np.float32),
                                      (np.float32, np.float64)])
@pytest.mark.parametrize('column_info', [unit_param([20, 10]),
                         quality_param([200, 100]),
                         stress_param([500, 350])])
@pytest.mark.parametrize('nrows', [unit_param(500), quality_param(5000),
                         stress_param(500000)])
def test_rf_classification_float64(datatype, column_info, nrows):

    ncols, n_info = column_info
    X, y = make_classification(n_samples=nrows, n_features=ncols,
                               n_clusters_per_class=1, n_informative=n_info,
                               random_state=0, n_classes=2)
    X = X.astype(datatype[0])
    y = y.astype(np.int32)
    X_train, X_test, y_train, y_test = train_test_split(X, y, train_size=0.8,
                                                        random_state=0)
    X_test = X_test.astype(datatype[1])

    # Initialize, fit and predict using cuML's
    # random forest classification model
    cuml_model = curfc()
    cuml_model.fit(X_train, y_train)
    cu_preds = cuml_model.predict(X_test, predict_model="CPU")
    cu_acc = accuracy_score(y_test, cu_preds)

    # sklearn random forest classification model
    # initialization, fit and predict
    if nrows < 500000:
        sk_model = skrfc(max_depth=16, random_state=10)
        sk_model.fit(X_train, y_train)
        sk_predict = sk_model.predict(X_test)
        sk_acc = accuracy_score(y_test, sk_predict)
        assert cu_acc >= (sk_acc - 0.07)

    # predict using cuML's GPU based prediction
    if datatype[0] == np.float32:
        fil_preds = cuml_model.predict(X_test, predict_model="GPU")
        fil_acc = accuracy_score(y_test, fil_preds)
        assert fil_acc >= (cu_acc - 0.02)


@pytest.mark.parametrize('datatype', [(np.float64, np.float32),
                                      (np.float32, np.float64)])
@pytest.mark.parametrize('column_info', [unit_param([20, 10]),
                         quality_param([200, 100]),
                         stress_param([500, 350])])
@pytest.mark.parametrize('nrows', [unit_param(5000), quality_param(25000),
                         stress_param(500000)])
def test_rf_regression_float64(datatype, column_info, nrows):

    ncols, n_info = column_info
    X, y = make_regression(n_samples=nrows, n_features=ncols,
                           n_informative=n_info,
                           random_state=123)

    X_train, X_test, y_train, y_test = train_test_split(X, y, train_size=0.8,
                                                        random_state=0)
    X_train = X_train.astype(datatype[0])
    y_train = y_train.astype(datatype[0])
    X_test = X_test.astype(datatype[1])
    y_test = y_test.astype(datatype[1])

    # Initialize, fit and predict using cuML's
    # random forest classification model
    cuml_model = curfr()
    cuml_model.fit(X_train, y_train)
    cu_preds = cuml_model.predict(X_test, predict_model="CPU")
    cu_r2 = r2_score(y_test, cu_preds, convert_dtype=datatype[0])

    # sklearn random forest classification model
    # initialization, fit and predict
    if nrows < 500000:
        sk_model = skrfr(max_depth=16, random_state=10)
        sk_model.fit(X_train, y_train)
        sk_predict = sk_model.predict(X_test)
        sk_r2 = r2_score(y_test, sk_predict, convert_dtype=datatype[0])
        assert cu_r2 >= (sk_r2 - 0.09)

    # predict using cuML's GPU based prediction
    if datatype[0] == np.float32:
        fil_preds = cuml_model.predict(X_test, predict_model="GPU")
        fil_r2 = r2_score(y_test, fil_preds, convert_dtype=datatype[0])
        assert fil_r2 >= (cu_r2 - 0.02)


@pytest.mark.parametrize('datatype', [(np.float32, np.float32)])
@pytest.mark.parametrize('column_info', [unit_param([20, 10]),
                         quality_param([200, 100]),
                         stress_param([500, 350])])
@pytest.mark.parametrize('nrows', [unit_param(500), quality_param(5000),
                         stress_param(500000)])
@pytest.mark.parametrize('n_classes', [5, 10])
@pytest.mark.parametrize('type', ['dataframe', 'numpy'])
def test_rf_classification_multi_class(datatype, column_info, nrows,
                                       n_classes, type):

    ncols, n_info = column_info
    X, y = make_classification(n_samples=nrows, n_features=ncols,
                               n_clusters_per_class=1, n_informative=n_info,
                               random_state=0, n_classes=n_classes)
    X = X.astype(datatype[0])
    y = y.astype(np.int32)
    X_train, X_test, y_train, y_test = train_test_split(X, y, train_size=0.8,
                                                        random_state=0)
    X_test = X_test.astype(datatype[1])

    # Initialize, fit and predict using cuML's
    # random forest classification model
    cuml_model = curfc()
    if type == 'dataframe':
        X_train_df = cudf.DataFrame.from_gpu_matrix(rmm.to_device(X_train))
        y_train_df = cudf.Series(y_train)
        X_test_df = cudf.DataFrame.from_gpu_matrix(rmm.to_device(X_test))
        cuml_model.fit(X_train_df, y_train_df)
        cu_preds = cuml_model.predict(X_test_df)
    else:
        cuml_model.fit(X_train, y_train)
        cu_preds = cuml_model.predict(X_test)

    cu_acc = accuracy_score(y_test, cu_preds)

    # sklearn random forest classification model
    # initialization, fit and predict
    if nrows < 500000:
        sk_model = skrfc(max_depth=16, random_state=10)
        sk_model.fit(X_train, y_train)
        sk_predict = sk_model.predict(X_test)
        sk_acc = accuracy_score(y_test, sk_predict)
        assert cu_acc >= (sk_acc - 0.07)


@pytest.mark.parametrize('nrows', [unit_param(500), quality_param(5000),
                         stress_param(500000)])
@pytest.mark.parametrize('column_info', [unit_param([20, 10]),
                         quality_param([200, 100]),
                         stress_param([500, 350])])
<<<<<<< HEAD
@pytest.mark.parametrize('datatype', [np.float32])
def test_fil_and_treelite_models_classification(datatype, nrows, column_info):
    use_handle = True
    ncols, n_info = column_info
=======
@pytest.mark.parametrize('rows_sample', [unit_param(1.0), quality_param(0.90),
                         stress_param(0.95)])
@pytest.mark.parametrize('datatype', [np.float32])
@pytest.mark.parametrize('split_algo', [0, 1])
@pytest.mark.parametrize('max_features', [1.0, 'auto', 'log2', 'sqrt'])
@pytest.mark.parametrize('fil_sparse_format', [True, 'auto'])
@pytest.mark.parametrize('algo', ['auto', 'naive'])
def test_rf_classification_sparse(datatype, split_algo, rows_sample,
                                  nrows, column_info, max_features,
                                  fil_sparse_format, algo):
    use_handle = True
    ncols, n_info = column_info

>>>>>>> 42c2489c
    X, y = make_classification(n_samples=nrows, n_features=ncols,
                               n_clusters_per_class=1, n_informative=n_info,
                               random_state=123, n_classes=2)
    X = X.astype(datatype)
    y = y.astype(np.int32)
    X_train, X_test, y_train, y_test = train_test_split(X, y, train_size=0.8,
                                                        random_state=0)
    # Create a handle for the cuml model
    handle, stream = get_handle(use_handle, n_streams=1)

<<<<<<< HEAD
    numb_treees = 40
    # Initialize, fit and predict using cuML's
    # random forest classification model
    cuml_model = curfc(n_bins=16, split_algo=0, split_criterion=0,
                       min_rows_per_node=2, seed=123, n_streams=1,
                       n_estimators=numb_treees, handle=handle, max_leaves=-1,
                       max_depth=16)
=======
    # Initialize, fit and predict using cuML's
    # random forest classification model
    cuml_model = curfc(max_features=max_features, rows_sample=rows_sample,
                       n_bins=16, split_algo=split_algo, split_criterion=0,
                       min_rows_per_node=2, seed=123, n_streams=1,
                       n_estimators=50, handle=handle, max_leaves=-1,
                       max_depth=40)
>>>>>>> 42c2489c
    cuml_model.fit(X_train, y_train)
    fil_preds = cuml_model.predict(X_test,
                                   predict_model="GPU",
                                   output_class=True,
                                   threshold=0.5,
<<<<<<< HEAD
                                   algo='BATCH_TREE_REORG')
    fil_acc = accuracy_score(y_test, fil_preds)

    fil_model = cuml_model.convert_to_fil_model()
    fil_model_preds = fil_model.predict(X_test)
    fil_model_acc = accuracy_score(y_test, fil_model_preds)
    assert fil_acc == fil_model_acc

    tl_model = cuml_model.convert_to_treelite_model()

    assert numb_treees == tl_model.num_trees
    assert ncols == tl_model.num_features
    del tl_model


@pytest.mark.parametrize('nrows', [unit_param(500), quality_param(5000),
                         stress_param(500000)])
@pytest.mark.parametrize('column_info', [unit_param([20, 10]),
                         quality_param([200, 100]),
                         stress_param([500, 350])])
@pytest.mark.parametrize('datatype', [np.float32])
def test_fil_and_treelite_models_regression(datatype, nrows, column_info):
    use_handle = True
    ncols, n_info = column_info
    X, y = make_regression(n_samples=nrows, n_features=ncols,
                           n_informative=n_info,
                           random_state=123)
=======
                                   fil_sparse_format=fil_sparse_format,
                                   algo=algo)
    cu_predict = cuml_model.predict(X_test, predict_model="CPU")
    cuml_acc = accuracy_score(y_test, cu_predict)
    fil_acc = accuracy_score(y_test, fil_preds)

    if nrows < 500000:
        sk_model = skrfc(n_estimators=50,
                         max_depth=40,
                         min_samples_split=2, max_features=max_features,
                         random_state=10)
        sk_model.fit(X_train, y_train)
        sk_predict = sk_model.predict(X_test)
        sk_acc = accuracy_score(y_test, sk_predict)
        assert fil_acc >= (sk_acc - 0.07)
    assert fil_acc >= (cuml_acc - 0.02)


@pytest.mark.parametrize('mode', [unit_param('unit'), quality_param('quality'),
                         stress_param('stress')])
@pytest.mark.parametrize('column_info', [unit_param([20, 10]),
                         quality_param([200, 50]),
                         stress_param([400, 100])])
@pytest.mark.parametrize('rows_sample', [unit_param(1.0), quality_param(0.90),
                         stress_param(0.95)])
@pytest.mark.parametrize('datatype', [np.float32])
@pytest.mark.parametrize('split_algo', [0, 1])
@pytest.mark.parametrize('max_features', [1.0, 'auto', 'log2', 'sqrt'])
@pytest.mark.parametrize('fil_sparse_format', [True, 'auto'])
@pytest.mark.parametrize('algo', ['auto', 'naive'])
def test_rf_regression_sparse(datatype, split_algo, mode, column_info,
                              max_features, rows_sample,
                              fil_sparse_format, algo):

    ncols, n_info = column_info
    use_handle = True

    if mode == 'unit':
        X, y = make_regression(n_samples=500, n_features=ncols,
                               n_informative=n_info,
                               random_state=123)

    elif mode == 'quality':
        X, y = fetch_california_housing(return_X_y=True)

    else:
        X, y = make_regression(n_samples=100000, n_features=ncols,
                               n_informative=n_info,
                               random_state=123)
>>>>>>> 42c2489c
    X = X.astype(datatype)
    y = y.astype(datatype)
    X_train, X_test, y_train, y_test = train_test_split(X, y, train_size=0.8,
                                                        random_state=0)
<<<<<<< HEAD
    # Create a handle for the cuml model
    handle, stream = get_handle(use_handle, n_streams=1)

    numb_treees = 40
    # Initialize, fit and predict using cuML's
    # random forest classification model
    cuml_model = curfr(n_bins=16, split_algo=0, split_criterion=2,
                       min_rows_per_node=2, seed=123, n_streams=1,
                       n_estimators=numb_treees, handle=handle, max_leaves=-1,
                       max_depth=16)
    cuml_model.fit(X_train, y_train)
    fil_preds = cuml_model.predict(X_test,
                                   predict_model="GPU",
                                   algo='BATCH_TREE_REORG')
    fil_acc = r2_score(y_test, fil_preds, convert_dtype=datatype)

    fil_model = cuml_model.convert_to_fil_model()
    fil_model_preds = fil_model.predict(X_test)
    fil_model_r2 = r2_score(y_test, fil_model_preds, convert_dtype=datatype)
    assert fil_acc == fil_model_r2

    tl_model = cuml_model.convert_to_treelite_model()

    assert numb_treees == tl_model.num_trees
    assert ncols == tl_model.num_features
    del tl_model
=======

    # Create a handle for the cuml model
    handle, stream = get_handle(use_handle, n_streams=1)

    # Initialize and fit using cuML's random forest regression model
    cuml_model = curfr(max_features=max_features, rows_sample=rows_sample,
                       n_bins=16, split_algo=split_algo, split_criterion=2,
                       min_rows_per_node=2, seed=123, n_streams=1,
                       n_estimators=50, handle=handle, max_leaves=-1,
                       max_depth=40, accuracy_metric='mse')
    cuml_model.fit(X_train, y_train)
    # predict using FIL
    fil_preds = cuml_model.predict(X_test, predict_model="GPU",
                                   fil_sparse_format=fil_sparse_format,
                                   algo=algo)
    cu_preds = cuml_model.predict(X_test, predict_model="CPU")
    cu_r2 = r2_score(y_test, cu_preds, convert_dtype=datatype)
    fil_r2 = r2_score(y_test, fil_preds, convert_dtype=datatype)
    # Initialize, fit and predict using
    # sklearn's random forest regression model
    if mode != "stress":
        sk_model = skrfr(n_estimators=50, max_depth=40,
                         min_samples_split=2, max_features=max_features,
                         random_state=10)
        sk_model.fit(X_train, y_train)
        sk_predict = sk_model.predict(X_test)
        sk_r2 = r2_score(y_test, sk_predict, convert_dtype=datatype)
        assert fil_r2 >= (sk_r2 - 0.07)
    assert fil_r2 >= (cu_r2 - 0.02)
>>>>>>> 42c2489c
<|MERGE_RESOLUTION|>--- conflicted
+++ resolved
@@ -420,12 +420,6 @@
 @pytest.mark.parametrize('column_info', [unit_param([20, 10]),
                          quality_param([200, 100]),
                          stress_param([500, 350])])
-<<<<<<< HEAD
-@pytest.mark.parametrize('datatype', [np.float32])
-def test_fil_and_treelite_models_classification(datatype, nrows, column_info):
-    use_handle = True
-    ncols, n_info = column_info
-=======
 @pytest.mark.parametrize('rows_sample', [unit_param(1.0), quality_param(0.90),
                          stress_param(0.95)])
 @pytest.mark.parametrize('datatype', [np.float32])
@@ -439,7 +433,6 @@
     use_handle = True
     ncols, n_info = column_info
 
->>>>>>> 42c2489c
     X, y = make_classification(n_samples=nrows, n_features=ncols,
                                n_clusters_per_class=1, n_informative=n_info,
                                random_state=123, n_classes=2)
@@ -450,15 +443,6 @@
     # Create a handle for the cuml model
     handle, stream = get_handle(use_handle, n_streams=1)
 
-<<<<<<< HEAD
-    numb_treees = 40
-    # Initialize, fit and predict using cuML's
-    # random forest classification model
-    cuml_model = curfc(n_bins=16, split_algo=0, split_criterion=0,
-                       min_rows_per_node=2, seed=123, n_streams=1,
-                       n_estimators=numb_treees, handle=handle, max_leaves=-1,
-                       max_depth=16)
-=======
     # Initialize, fit and predict using cuML's
     # random forest classification model
     cuml_model = curfc(max_features=max_features, rows_sample=rows_sample,
@@ -466,46 +450,27 @@
                        min_rows_per_node=2, seed=123, n_streams=1,
                        n_estimators=50, handle=handle, max_leaves=-1,
                        max_depth=40)
->>>>>>> 42c2489c
     cuml_model.fit(X_train, y_train)
     fil_preds = cuml_model.predict(X_test,
                                    predict_model="GPU",
                                    output_class=True,
                                    threshold=0.5,
-<<<<<<< HEAD
-                                   algo='BATCH_TREE_REORG')
-    fil_acc = accuracy_score(y_test, fil_preds)
-
-    fil_model = cuml_model.convert_to_fil_model()
-    fil_model_preds = fil_model.predict(X_test)
-    fil_model_acc = accuracy_score(y_test, fil_model_preds)
-    assert fil_acc == fil_model_acc
-
-    tl_model = cuml_model.convert_to_treelite_model()
-
-    assert numb_treees == tl_model.num_trees
-    assert ncols == tl_model.num_features
-    del tl_model
-
-
-@pytest.mark.parametrize('nrows', [unit_param(500), quality_param(5000),
-                         stress_param(500000)])
-@pytest.mark.parametrize('column_info', [unit_param([20, 10]),
-                         quality_param([200, 100]),
-                         stress_param([500, 350])])
-@pytest.mark.parametrize('datatype', [np.float32])
-def test_fil_and_treelite_models_regression(datatype, nrows, column_info):
-    use_handle = True
-    ncols, n_info = column_info
-    X, y = make_regression(n_samples=nrows, n_features=ncols,
-                           n_informative=n_info,
-                           random_state=123)
-=======
                                    fil_sparse_format=fil_sparse_format,
                                    algo=algo)
     cu_predict = cuml_model.predict(X_test, predict_model="CPU")
     cuml_acc = accuracy_score(y_test, cu_predict)
     fil_acc = accuracy_score(y_test, fil_preds)
+
+    fil_model = cuml_model.convert_to_fil_model()
+    fil_model_preds = fil_model.predict(X_test)
+    fil_model_acc = accuracy_score(y_test, fil_model_preds)
+    assert fil_acc == fil_model_acc
+
+    tl_model = cuml_model.convert_to_treelite_model()
+
+    assert numb_treees == tl_model.num_trees
+    assert ncols == tl_model.num_features
+    del tl_model
 
     if nrows < 500000:
         sk_model = skrfc(n_estimators=50,
@@ -550,39 +515,10 @@
         X, y = make_regression(n_samples=100000, n_features=ncols,
                                n_informative=n_info,
                                random_state=123)
->>>>>>> 42c2489c
     X = X.astype(datatype)
     y = y.astype(datatype)
     X_train, X_test, y_train, y_test = train_test_split(X, y, train_size=0.8,
                                                         random_state=0)
-<<<<<<< HEAD
-    # Create a handle for the cuml model
-    handle, stream = get_handle(use_handle, n_streams=1)
-
-    numb_treees = 40
-    # Initialize, fit and predict using cuML's
-    # random forest classification model
-    cuml_model = curfr(n_bins=16, split_algo=0, split_criterion=2,
-                       min_rows_per_node=2, seed=123, n_streams=1,
-                       n_estimators=numb_treees, handle=handle, max_leaves=-1,
-                       max_depth=16)
-    cuml_model.fit(X_train, y_train)
-    fil_preds = cuml_model.predict(X_test,
-                                   predict_model="GPU",
-                                   algo='BATCH_TREE_REORG')
-    fil_acc = r2_score(y_test, fil_preds, convert_dtype=datatype)
-
-    fil_model = cuml_model.convert_to_fil_model()
-    fil_model_preds = fil_model.predict(X_test)
-    fil_model_r2 = r2_score(y_test, fil_model_preds, convert_dtype=datatype)
-    assert fil_acc == fil_model_r2
-
-    tl_model = cuml_model.convert_to_treelite_model()
-
-    assert numb_treees == tl_model.num_trees
-    assert ncols == tl_model.num_features
-    del tl_model
-=======
 
     # Create a handle for the cuml model
     handle, stream = get_handle(use_handle, n_streams=1)
@@ -601,6 +537,17 @@
     cu_preds = cuml_model.predict(X_test, predict_model="CPU")
     cu_r2 = r2_score(y_test, cu_preds, convert_dtype=datatype)
     fil_r2 = r2_score(y_test, fil_preds, convert_dtype=datatype)
+
+    fil_model = cuml_model.convert_to_fil_model()
+    fil_model_preds = fil_model.predict(X_test)
+    fil_model_r2 = r2_score(y_test, fil_model_preds, convert_dtype=datatype)
+    assert fil_acc == fil_model_r2
+
+    tl_model = cuml_model.convert_to_treelite_model()
+
+    assert numb_treees == tl_model.num_trees
+    assert ncols == tl_model.num_features
+    del tl_model
     # Initialize, fit and predict using
     # sklearn's random forest regression model
     if mode != "stress":
@@ -611,5 +558,4 @@
         sk_predict = sk_model.predict(X_test)
         sk_r2 = r2_score(y_test, sk_predict, convert_dtype=datatype)
         assert fil_r2 >= (sk_r2 - 0.07)
-    assert fil_r2 >= (cu_r2 - 0.02)
->>>>>>> 42c2489c
+    assert fil_r2 >= (cu_r2 - 0.02)