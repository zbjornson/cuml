# Copyright (c) 2019, NVIDIA CORPORATION.
#
# Licensed under the Apache License, Version 2.0 (the "License");
# you may not use this file except in compliance with the License.
# You may obtain a copy of the License at
#
#     http://www.apache.org/licenses/LICENSE-2.0
#
# Unless required by applicable law or agreed to in writing, software
# distributed under the License is distributed on an "AS IS" BASIS,
# WITHOUT WARRANTIES OR CONDITIONS OF ANY KIND, either express or implied.
# See the License for the specific language governing permissions and
# limitations under the License.
#

import numpy as np
import pytest
import os

from cuml import ForestInference
from cuml.test.utils import array_equal, unit_param, \
    quality_param, stress_param
from cuml.common.import_utils import has_xgboost
from cuml.common.import_utils import has_lightgbm

from sklearn.datasets import make_classification, make_regression
from sklearn.ensemble import GradientBoostingClassifier, \
    GradientBoostingRegressor, RandomForestClassifier, RandomForestRegressor
from sklearn.metrics import accuracy_score, mean_squared_error
from sklearn.model_selection import train_test_split


if has_xgboost():
    import xgboost as xgb


def simulate_data(m, n, k=2, random_state=None, classification=True,
                  bias=0.0):
    if classification:
        features, labels = make_classification(n_samples=m,
                                               n_features=n,
                                               n_informative=int(n/5),
                                               n_classes=k,
                                               random_state=random_state)
    else:
        features, labels = make_regression(n_samples=m,
                                           n_features=n,
                                           n_informative=int(n/5),
                                           n_targets=1,
                                           bias=bias,
                                           random_state=random_state)
    return np.c_[features].astype(np.float32), \
        np.c_[labels].astype(np.float32).flatten()


def _build_and_save_xgboost(model_path,
                            X_train,
                            y_train,
                            classification=True,
                            num_rounds=5,
                            xgboost_params={}):
    """Trains a small xgboost classifier and saves it to model_path"""
    dtrain = xgb.DMatrix(X_train, label=y_train)

    # instantiate params
    params = {'silent': 1}

    # learning task params
    if classification:
        params['eval_metric'] = 'error'
        params['objective'] = 'binary:logistic'
    else:
        params['eval_metric'] = 'error'
        params['objective'] = 'reg:squarederror'
        params['base_score'] = 0.0

    params['max_depth'] = 25
    params.update(xgboost_params)
    bst = xgb.train(params, dtrain, num_rounds)
    bst.save_model(model_path)
    return bst


@pytest.mark.parametrize('n_rows', [unit_param(1000),
                                    quality_param(10000),
                                    stress_param(500000)])
@pytest.mark.parametrize('n_columns', [unit_param(20),
                                       quality_param(100),
                         stress_param(1000)])
@pytest.mark.parametrize('num_rounds', [unit_param(1),
                                        unit_param(5),
                                        quality_param(50),
                                        stress_param(90)])
@pytest.mark.skipif(has_xgboost() is False, reason="need to install xgboost")
def test_fil_classification(n_rows, n_columns, num_rounds, tmp_path):
    # settings
    classification = True  # change this to false to use regression
    n_rows = n_rows  # we'll use 1 millions rows
    n_columns = n_columns
    n_categories = 2
    random_state = np.random.RandomState(43210)

    X, y = simulate_data(n_rows, n_columns, n_categories,
                         random_state=random_state,
                         classification=classification)
    # identify shape and indices
    n_rows, n_columns = X.shape
    train_size = 0.80

    X_train, X_validation, y_train, y_validation = train_test_split(
        X, y, train_size=train_size, random_state=0)

    model_path = os.path.join(tmp_path, 'xgb_class.model')

    bst = _build_and_save_xgboost(model_path, X_train, y_train,
                                  num_rounds=num_rounds,
                                  classification=classification)

    dvalidation = xgb.DMatrix(X_validation, label=y_validation)
    xgb_preds = bst.predict(dvalidation)
    xgb_preds_int = np.around(xgb_preds)
    xgb_proba = np.stack([1-xgb_preds, xgb_preds], axis=1)

    xgb_acc = accuracy_score(y_validation, xgb_preds > 0.5)
    fm = ForestInference.load(model_path,
                              algo='auto',
                              output_class=True,
                              threshold=0.50)
    fil_preds = np.asarray(fm.predict(X_validation))
    fil_preds = np.reshape(fil_preds, np.shape(xgb_preds_int))
    fil_proba = np.asarray(fm.predict_proba(X_validation))

    fil_proba = np.reshape(fil_proba, np.shape(xgb_proba))
    fil_acc = accuracy_score(y_validation, fil_preds)

    assert fil_acc == pytest.approx(xgb_acc, abs=0.01)
    assert array_equal(fil_preds, xgb_preds_int)
    assert np.allclose(fil_proba, xgb_proba, 1e-3)


@pytest.mark.parametrize('n_rows', [unit_param(1000), quality_param(10000),
                         stress_param(500000)])
@pytest.mark.parametrize('n_columns', [unit_param(20), quality_param(100),
                         stress_param(1000)])
@pytest.mark.parametrize('num_rounds', [unit_param(5), quality_param(10),
                         stress_param(90)])
@pytest.mark.parametrize('max_depth', [unit_param(3),
                                       unit_param(7),
                                       stress_param(11)])
@pytest.mark.skipif(has_xgboost() is False, reason="need to install xgboost")
def test_fil_regression(n_rows, n_columns, num_rounds, tmp_path, max_depth):
    # settings
    classification = False  # change this to false to use regression
    n_rows = n_rows  # we'll use 1 millions rows
    n_columns = n_columns
    random_state = np.random.RandomState(43210)

    X, y = simulate_data(n_rows, n_columns,
                         random_state=random_state,
                         classification=classification, bias=10.0)
    # identify shape and indices
    n_rows, n_columns = X.shape
    train_size = 0.80

    X_train, X_validation, y_train, y_validation = train_test_split(
        X, y, train_size=train_size, random_state=0)

    model_path = os.path.join(tmp_path, 'xgb_reg.model')
    bst = _build_and_save_xgboost(model_path, X_train,
                                  y_train,
                                  classification=classification,
                                  num_rounds=num_rounds,
                                  xgboost_params={'max_depth': max_depth})

    dvalidation = xgb.DMatrix(X_validation, label=y_validation)
    xgb_preds = bst.predict(dvalidation)

    xgb_mse = mean_squared_error(y_validation, xgb_preds)
    fm = ForestInference.load(model_path,
                              algo='auto',
                              output_class=False)
    fil_preds = np.asarray(fm.predict(X_validation))
    fil_preds = np.reshape(fil_preds, np.shape(xgb_preds))
    fil_mse = mean_squared_error(y_validation, fil_preds)

    assert fil_mse == pytest.approx(xgb_mse, abs=0.01)
    assert np.allclose(fil_preds, xgb_preds, 1e-3)


@pytest.mark.parametrize('n_rows', [1000])
@pytest.mark.parametrize('n_columns', [20])
@pytest.mark.parametrize('n_estimators', [1, 10])
@pytest.mark.parametrize('max_depth', [2, 10, 20])
@pytest.mark.parametrize('storage_type', [False, True])
@pytest.mark.parametrize('model_class',
                         [GradientBoostingClassifier, RandomForestClassifier])
def test_fil_skl_classification(n_rows, n_columns, n_estimators, max_depth,
                                storage_type, model_class):
    # skip depth 20 for dense tests
    if max_depth == 20 and not storage_type:
        return

    # settings
    classification = True  # change this to false to use regression
    n_categories = 2
    random_state = np.random.RandomState(43210)

    X, y = simulate_data(n_rows, n_columns, n_categories,
                         random_state=random_state,
                         classification=classification)
    # identify shape and indices
    train_size = 0.80

    X_train, X_validation, y_train, y_validation = train_test_split(
        X, y, train_size=train_size, random_state=0)

    init_kwargs = {
        'n_estimators': n_estimators,
        'max_depth': max_depth,
    }
    if model_class == RandomForestClassifier:
        init_kwargs['max_features'] = 0.3
        init_kwargs['n_jobs'] = -1
    else:
        # model_class == GradientBoostingClassifier
        init_kwargs['init'] = 'zero'

    skl_model = model_class(**init_kwargs)
    skl_model.fit(X_train, y_train)

    skl_preds = skl_model.predict(X_validation)
    skl_preds_int = np.around(skl_preds)
    skl_proba = skl_model.predict_proba(X_validation)

    skl_acc = accuracy_score(y_validation, skl_preds > 0.5)

    algo = 'NAIVE' if storage_type else 'BATCH_TREE_REORG'

    fm = ForestInference.load_from_sklearn(skl_model,
                                           algo=algo,
                                           output_class=True,
                                           threshold=0.50,
                                           storage_type=storage_type)
    fil_preds = np.asarray(fm.predict(X_validation))
    fil_preds = np.reshape(fil_preds, np.shape(skl_preds_int))

    fil_proba = np.asarray(fm.predict_proba(X_validation))
    fil_proba = np.reshape(fil_proba, np.shape(skl_proba))

    fil_acc = accuracy_score(y_validation, fil_preds)

    assert fil_acc == pytest.approx(skl_acc, abs=1e-5)
    assert array_equal(fil_preds, skl_preds_int)
    assert np.allclose(fil_proba, skl_proba, 1e-3)


@pytest.mark.parametrize('n_rows', [1000])
@pytest.mark.parametrize('n_columns', [20])
@pytest.mark.parametrize('n_estimators', [1, 10])
@pytest.mark.parametrize('max_depth', [2, 10, 20])
@pytest.mark.parametrize('storage_type', [False, True])
@pytest.mark.parametrize('model_class',
                         [GradientBoostingRegressor, RandomForestRegressor])
def test_fil_skl_regression(n_rows, n_columns, n_estimators, max_depth,
                            storage_type, model_class):

    # skip depth 20 for dense tests
    if max_depth == 20 and not storage_type:
        return

    # settings
    n_categories = 1
    random_state = np.random.RandomState(43210)

    X, y = simulate_data(n_rows, n_columns, n_categories,
                         random_state=random_state,
                         classification=False)
    # identify shape and indices
    train_size = 0.80

    X_train, X_validation, y_train, y_validation = train_test_split(
        X, y, train_size=train_size, random_state=0)

    init_kwargs = {
        'n_estimators': n_estimators,
        'max_depth': max_depth,
    }
    if model_class == RandomForestRegressor:
        init_kwargs['max_features'] = 0.3
        init_kwargs['n_jobs'] = -1
    else:
        # model_class == GradientBoostingRegressor
        init_kwargs['init'] = 'zero'

    skl_model = model_class(**init_kwargs)
    skl_model.fit(X_train, y_train)

    skl_preds = skl_model.predict(X_validation)

    skl_mse = mean_squared_error(y_validation, skl_preds)

    algo = 'NAIVE' if storage_type else 'BATCH_TREE_REORG'

    fm = ForestInference.load_from_sklearn(skl_model,
                                           algo=algo,
                                           output_class=False,
                                           storage_type=storage_type)
    fil_preds = np.asarray(fm.predict(X_validation))
    fil_preds = np.reshape(fil_preds, np.shape(skl_preds))

    fil_mse = mean_squared_error(y_validation, fil_preds)

    assert fil_mse <= skl_mse * (1. + 1e-6) + 1e-4
    assert np.allclose(fil_preds, skl_preds, 1.2e-3)


@pytest.fixture(scope="session")
def small_classifier_and_preds(tmpdir_factory):
    X, y = simulate_data(500, 10,
                         random_state=43210,
                         classification=True)

    model_path = str(tmpdir_factory.mktemp("models").join("small_class.model"))
    bst = _build_and_save_xgboost(model_path, X, y)
    # just do within-sample since it's not an accuracy test
    dtrain = xgb.DMatrix(X, label=y)
    xgb_preds = bst.predict(dtrain)

    return (model_path, X, xgb_preds)


@pytest.mark.skipif(has_xgboost() is False, reason="need to install xgboost")
@pytest.mark.parametrize('algo', ['AUTO', 'NAIVE', 'TREE_REORG',
                                  'BATCH_TREE_REORG',
                                  'auto', 'naive', 'tree_reorg',
                                  'batch_tree_reorg'])
def test_output_algos(algo, small_classifier_and_preds):
    model_path, X, xgb_preds = small_classifier_and_preds
    fm = ForestInference.load(model_path,
                              algo=algo,
                              output_class=True,
                              threshold=0.50)

    xgb_preds_int = np.around(xgb_preds)
    fil_preds = np.asarray(fm.predict(X))
    fil_preds = np.reshape(fil_preds, np.shape(xgb_preds_int))

    assert np.allclose(fil_preds, xgb_preds_int, 1e-3)


@pytest.mark.skipif(has_xgboost() is False, reason="need to install xgboost")
@pytest.mark.parametrize('storage_type',
<<<<<<< HEAD
                         [False, True, 'auto', 'sparse8'])
=======
                         [False, True, 'auto', 'dense', 'sparse'])
>>>>>>> 22875b3a
def test_output_storage_type(storage_type, small_classifier_and_preds):
    model_path, X, xgb_preds = small_classifier_and_preds
    fm = ForestInference.load(model_path,
                              output_class=True,
                              storage_type=storage_type,
                              threshold=0.50)

    xgb_preds_int = np.around(xgb_preds)
    fil_preds = np.asarray(fm.predict(X))
    fil_preds = np.reshape(fil_preds, np.shape(xgb_preds_int))

    assert np.allclose(fil_preds, xgb_preds_int, 1e-3)


@pytest.mark.parametrize('output_class', [True, False])
@pytest.mark.skipif(has_xgboost() is False, reason="need to install xgboost")
def test_thresholding(output_class, small_classifier_and_preds):
    model_path, X, xgb_preds = small_classifier_and_preds
    fm = ForestInference.load(model_path,
                              algo='TREE_REORG',
                              output_class=output_class,
                              threshold=0.50)
    fil_preds = np.asarray(fm.predict(X))
    if output_class:
        assert ((fil_preds != 0.0) & (fil_preds != 1.0)).sum() == 0
    else:
        assert ((fil_preds != 0.0) & (fil_preds != 1.0)).sum() > 0


@pytest.mark.skipif(has_xgboost() is False, reason="need to install xgboost")
def test_output_args(small_classifier_and_preds):
    model_path, X, xgb_preds = small_classifier_and_preds
    fm = ForestInference.load(model_path,
                              algo='TREE_REORG',
                              output_class=False,
                              threshold=0.50)
    X = np.asarray(X)
    fil_preds = fm.predict(X)
    fil_preds = np.reshape(fil_preds, np.shape(xgb_preds))

    assert array_equal(fil_preds, xgb_preds, 1e-3)


@pytest.mark.skipif(has_lightgbm() is False, reason="need to install lightgbm")
def test_lightgbm(tmp_path):
    import lightgbm as lgb
    X, y = simulate_data(500, 10,
                         random_state=43210,
                         classification=True)
    train_data = lgb.Dataset(X, label=y)
    param = {'objective': 'binary',
             'metric': 'binary_logloss'}
    num_round = 5
    bst = lgb.train(param, train_data, num_round)
    gbm_preds = bst.predict(X)
    model_path = str(os.path.join(tmp_path,
                                  'lgb.model'))
    bst.save_model(model_path)
    fm = ForestInference.load(model_path,
                              algo='TREE_REORG',
                              output_class=True,
                              model_type="lightgbm")

    fil_preds = np.asarray(fm.predict(X))
    fil_preds = np.reshape(fil_preds, np.shape(gbm_preds))

    assert array_equal(np.round(gbm_preds), fil_preds)

    lcls = lgb.LGBMClassifier().set_params(objective='binary',
                                           metric='binary_logloss')
    lcls.fit(X, y)
    gbm_proba = lcls.predict_proba(X)

    lcls.booster_.save_model(model_path)
    fm = ForestInference.load(model_path,
                              algo='TREE_REORG',
                              output_class=True,
                              model_type="lightgbm")

    fil_proba = np.asarray(fm.predict_proba(X))
    fil_proba = np.reshape(fil_proba, np.shape(gbm_proba))

    assert np.allclose(gbm_proba, fil_proba, 1e-3)<|MERGE_RESOLUTION|>--- conflicted
+++ resolved
@@ -350,11 +350,7 @@
 
 @pytest.mark.skipif(has_xgboost() is False, reason="need to install xgboost")
 @pytest.mark.parametrize('storage_type',
-<<<<<<< HEAD
-                         [False, True, 'auto', 'sparse8'])
-=======
-                         [False, True, 'auto', 'dense', 'sparse'])
->>>>>>> 22875b3a
+                         [False, True, 'auto', 'dense', 'sparse', 'sparse8'])
 def test_output_storage_type(storage_type, small_classifier_and_preds):
     model_path, X, xgb_preds = small_classifier_and_preds
     fm = ForestInference.load(model_path,
