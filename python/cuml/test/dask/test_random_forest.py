
# Copyright (c) 2019-2020, NVIDIA CORPORATION.
#
# Licensed under the Apache License, Version 2.0 (the "License");
# you may not use this file except in compliance with the License.
# You may obtain a copy of the License at
#
#     http://www.apache.org/licenses/LICENSE-2.0
#
# Unless required by applicable law or agreed to in writing, software
# distributed under the License is distributed on an "AS IS" BASIS,
# WITHOUT WARRANTIES OR CONDITIONS OF ANY KIND, either express or implied.
# See the License for the specific language governing permissions and
# limitations under the License.
#

import cudf
import dask_cudf
import pytest
import rmm

import numpy as np
import pandas as pd

from cuml.dask.ensemble import RandomForestClassifier as cuRFC_mg
from cuml.dask.ensemble import RandomForestRegressor as cuRFR_mg
from cuml.dask.common import utils as dask_utils
from sklearn.datasets import make_regression, make_classification
from sklearn.model_selection import train_test_split
from sklearn.metrics import accuracy_score, r2_score
from dask.distributed import Client


def _prep_training_data(c, X_train, y_train, partitions_per_worker):
    workers = c.has_what().keys()
    n_partitions = partitions_per_worker * len(workers)
    X_cudf = cudf.DataFrame.from_pandas(pd.DataFrame(X_train))
    X_train_df = dask_cudf.from_cudf(X_cudf, npartitions=n_partitions)

    y_cudf = np.array(pd.DataFrame(y_train).values)
    y_cudf = y_cudf[:, 0]
    y_cudf = cudf.Series(y_cudf)
    y_train_df = \
        dask_cudf.from_cudf(y_cudf, npartitions=n_partitions)

    X_train_df, \
        y_train_df = dask_utils.persist_across_workers(c,
                                                       [X_train_df,
                                                        y_train_df],
                                                       workers=workers)
    return X_train_df, y_train_df


@pytest.mark.parametrize('partitions_per_worker', [1, 3])
def test_rf_classification_dask(partitions_per_worker, cluster):

    # Use CUDA_VISIBLE_DEVICES to control the number of workers
    c = Client(cluster)

    try:

        X, y = make_classification(n_samples=10000, n_features=20,
                                   n_clusters_per_class=1, n_informative=10,
                                   random_state=123, n_classes=5)

        X = X.astype(np.float32)
        y = y.astype(np.int32)

        X_train, X_test, y_train, y_test = \
            train_test_split(X, y, test_size=1000)

        cu_rf_params = {
            'n_estimators': 25,
            'max_depth': 13,
            'n_bins': 15,
        }

        X_train_df, y_train_df = _prep_training_data(c, X_train, y_train,
                                                     partitions_per_worker)
        cu_rf_mg = cuRFC_mg(**cu_rf_params)
        cu_rf_mg.fit(X_train_df, y_train_df)
        cu_rf_mg_predict = cu_rf_mg.predict(X_test)

        acc_score = accuracy_score(cu_rf_mg_predict, y_test, normalize=True)
        print(acc_score)
        assert acc_score > 0.8

    finally:
        c.close()


@pytest.mark.parametrize('partitions_per_worker', [1, 3])
def test_rf_classification_dask_cudf(partitions_per_worker, cluster):

    # Use CUDA_VISIBLE_DEVICES to control the number of workers
    c = Client(cluster)

    try:

        X, y = make_classification(n_samples=10000, n_features=20,
                                   n_clusters_per_class=1, n_informative=10,
                                   random_state=123, n_classes=5)

        X = X.astype(np.float32)
        y = y.astype(np.int32)

        X_train, X_test, y_train, y_test = \
            train_test_split(X, y, test_size=1000)

        cu_rf_params = {
            'n_estimators': 25,
            'max_depth': 13,
            'n_bins': 15,
        }

        X_train_df, y_train_df = _prep_training_data(c, X_train, y_train,
                                                     partitions_per_worker)

        X_test_cudf = cudf.DataFrame.from_gpu_matrix(rmm.to_device(X_test))
        cu_rf_mg = cuRFC_mg(**cu_rf_params)
        cu_rf_mg.fit(X_train_df, y_train_df)
        cu_rf_mg_predict = cu_rf_mg.predict(X_test_cudf)

        acc_score = accuracy_score(cu_rf_mg_predict, y_test, normalize=True)

        assert acc_score > 0.8

    finally:
        c.close()


def test_rf_throws_exceptions(cluster):
    c = Client(cluster)
    try:
        cu_rf_params = {'n_estimators': 10, 'max_depth': 8}
        cu_rf_mg = cuRFR_mg(**cu_rf_params)
        X_train, y_train = make_regression(n_samples=100, n_features=20,
                                           n_informative=10, random_state=123)
        X_train = X_train.astype(np.float32)

        X_train_df, y_train_df = _prep_training_data(c, X_train, y_train, 1)

        cu_rf_mg.fit(X_train_df, y_train_df)
        with pytest.raises(RuntimeError):
            cu_rf_mg.fit(X_train_df, y_train_df)
    finally:
        c.close()


@pytest.mark.parametrize('partitions_per_worker', [1, 3, 4])
def test_rf_regression_dask_fil(partitions_per_worker, cluster):

    # Use CUDA_VISIBLE_DEVICES to control the number of workers
    c = Client(cluster)

    try:

        X, y = make_regression(n_samples=10000, n_features=20,
                               n_informative=10, random_state=123)

        X = X.astype(np.float32)
        y = y.astype(np.float32)

        X_train, X_test, y_train, y_test = train_test_split(X, y,
                                                            test_size=1000)

        cu_rf_params = {
            'n_estimators': 50,
            'max_depth': 13,
        }

        workers = c.has_what().keys()
        n_partitions = partitions_per_worker * len(workers)

        X_cudf = cudf.DataFrame.from_pandas(pd.DataFrame(X_train))
        X_train_df = \
            dask_cudf.from_cudf(X_cudf, npartitions=n_partitions)

        y_cudf = np.array(pd.DataFrame(y_train).values)
        y_cudf = y_cudf[:, 0]
        y_cudf = cudf.Series(y_cudf)
        y_train_df = \
            dask_cudf.from_cudf(y_cudf, npartitions=n_partitions)
        X_cudf_test = cudf.DataFrame.from_pandas(pd.DataFrame(X_test))
        X_test_df = \
            dask_cudf.from_cudf(X_cudf_test, npartitions=n_partitions)

        X_train_df, y_train_df = dask_utils.persist_across_workers(
            c, [X_train_df, y_train_df], workers=workers)

        X_test_cudf = cudf.DataFrame.from_gpu_matrix(rmm.to_device(X_test))
        cu_rf_mg = cuRFR_mg(**cu_rf_params)
        cu_rf_mg.fit(X_train_df, y_train_df)
<<<<<<< HEAD
        cu_rf_mg_predict = cu_rf_mg.predict(X_test_df)
=======
        cu_rf_mg_predict = cu_rf_mg.predict(X_test_cudf)
>>>>>>> 396fc69e

        acc_score = r2_score(cu_rf_mg_predict, y_test)

        print(str(acc_score))

        assert acc_score >= 0.70

    finally:
        c.close()


@pytest.mark.parametrize('partitions_per_worker', [1, 3, 4])
def test_rf_classification_dask_fil(partitions_per_worker, cluster):

    # Use CUDA_VISIBLE_DEVICES to control the number of workers
    c = Client(cluster)

    try:

        X, y = make_classification(n_samples=10000, n_features=30,
                                   n_clusters_per_class=1, n_informative=20,
                                   random_state=123, n_classes=2)

        X = X.astype(np.float32)
        y = y.astype(np.int32)

        X_train, X_test, y_train, y_test = \
            train_test_split(X, y, test_size=1000)

        cu_rf_params = {
            'n_estimators': 25,
            'max_depth': 13,
            'n_bins': 15,
        }

        X_train_df, y_train_df = _prep_training_data(c, X_train, y_train,
                                                     partitions_per_worker)
        X_test_df, _ = _prep_training_data(c, X_test, y_test,
                                           partitions_per_worker)
        cu_rf_mg = cuRFC_mg(**cu_rf_params)
        cu_rf_mg.fit(X_train_df, y_train_df)
        cu_rf_mg_predict = cu_rf_mg.predict(X_test_df)

        acc_score = accuracy_score(cu_rf_mg_predict, y_test, normalize=True)

        assert acc_score > 0.8

    finally:
        c.close()<|MERGE_RESOLUTION|>--- conflicted
+++ resolved
@@ -191,11 +191,8 @@
         X_test_cudf = cudf.DataFrame.from_gpu_matrix(rmm.to_device(X_test))
         cu_rf_mg = cuRFR_mg(**cu_rf_params)
         cu_rf_mg.fit(X_train_df, y_train_df)
-<<<<<<< HEAD
+
         cu_rf_mg_predict = cu_rf_mg.predict(X_test_df)
-=======
-        cu_rf_mg_predict = cu_rf_mg.predict(X_test_cudf)
->>>>>>> 396fc69e
 
         acc_score = r2_score(cu_rf_mg_predict, y_test)
 
