--- conflicted
+++ resolved
@@ -31,13 +31,8 @@
 from cuml.common.base import Base
 from cuml.common import CumlArray
 from cuml.common.handle cimport cumlHandle
-<<<<<<< HEAD
-from cuml.utils import input_to_cuml_array
 import cuml.common.logger as logger
-
-=======
 from cuml.common import input_to_cuml_array
->>>>>>> 1e63912d
 
 cdef extern from "cuml/solvers/solver.hpp" namespace "ML::Solver":
 
