--- conflicted
+++ resolved
@@ -32,13 +32,8 @@
 from cuml.common.array import CumlArray
 from cuml.common.base import Base
 from cuml.common.handle cimport cumlHandle
-<<<<<<< HEAD
-from cuml.utils import input_to_cuml_array
 import cuml.common.logger as logger
-
-=======
 from cuml.common import input_to_cuml_array
->>>>>>> 1e63912d
 
 cdef extern from "cuml/cluster/kmeans.hpp" namespace \
         "ML::kmeans::KMeansParams":
