--- conflicted
+++ resolved
@@ -42,16 +42,9 @@
 from cuml.ensemble.randomforest_common import _check_fil_parameter_validity, \
     _check_fil_sparse_format_value, _obtain_treelite_model, _obtain_fil_model
 from cuml.ensemble.randomforest_shared cimport *
-<<<<<<< HEAD
-
-from cuml.utils import get_cudf_column_ptr, get_dev_array_ptr, \
-    input_to_dev_array, zeros, rmm_cupy_ary
-=======
-from cuml.ensemble.randomforest_common import _check_fil_parameter_validity, \
-    _check_fil_value
+from cuml.fil.fil import TreeliteModel as tl
 from cuml.utils import input_to_cuml_array, rmm_cupy_ary
 from cuml.utils import get_cudf_column_ptr, zeros
->>>>>>> b1941054
 
 from numba import cuda
 
@@ -380,24 +373,15 @@
             raise ValueError("Wrong value passed in for max_features"
                              " please read the documentation")
 
-<<<<<<< HEAD
     def _obtain_treelite_handle(self):
         task_category = CLASSIFICATION_MODEL
-=======
-    def _get_model_info(self):
-        cdef ModelHandle cuml_model_ptr = NULL
-        task_category = CLASSIFICATION_CATEGORY
->>>>>>> b1941054
         if self.num_classes > 2:
             raise NotImplementedError("Pickling for multi-class "
                                       "classification models is currently not "
                                       "implemented. Please check cuml issue "
                                       "#1679 for more information.")
-<<<<<<< HEAD
 
         cdef ModelHandle cuml_model_ptr = NULL
-=======
->>>>>>> b1941054
         cdef RandomForestMetaData[float, int] *rf_forest = \
             <RandomForestMetaData[float, int]*><size_t> self.rf_forest
         build_treelite_forest(& cuml_model_ptr,
@@ -416,7 +400,6 @@
 
         return model_protobuf_bytes
 
-<<<<<<< HEAD
     def convert_to_treelite_model(self):
         """
         Converts the cuML RF model to a Treelite model
@@ -484,13 +467,11 @@
 
         return tl_to_fil_model
 
-    def fit(self, X, y):
-=======
     def _tl_model_handles(self, model_bytes):
         cdef ModelHandle cuml_model_ptr = NULL
         cdef RandomForestMetaData[float, int] *rf_forest = \
             <RandomForestMetaData[float, int]*><size_t> self.rf_forest
-        task_category = CLASSIFICATION_CATEGORY
+        task_category = CLASSIFICATION_MODEL
         build_treelite_forest(& cuml_model_ptr,
                               rf_forest,
                               <int> self.n_cols,
@@ -528,7 +509,6 @@
         self._model_pbuf_bytes = concat_model_bytes
 
     def fit(self, X, y, convert_dtype=False):
->>>>>>> b1941054
         """
         Perform Random Forest Classification on the input data
 
@@ -674,15 +654,10 @@
         mod_ptr = <size_t> cuml_model_ptr
         treelite_handle = ctypes.c_void_p(mod_ptr).value
 
-<<<<<<< HEAD
-        storage_type = _check_fil_sparse_format_value(fil_sparse_format)
-=======
-        storage_type = _check_fil_value(fil_sparse_format)
->>>>>>> b1941054
-
-        _check_fil_parameter_validity(depth=self.max_depth,
-                                      storage_format=storage_type,
-                                      algo=algo)
+        storage_type = \
+            _check_fil_parameter_validity(depth=self.max_depth,
+                                          fil_sparse_format=fil_sparse_format,
+                                          algo=algo)
 
         fil_model = ForestInference()
         tl_to_fil_model = \
@@ -691,17 +666,10 @@
                                              threshold=threshold,
                                              algo=algo,
                                              storage_type=storage_type)
-<<<<<<< HEAD
-
-        preds = tl_to_fil_model.predict(X_m)
+
+        preds = tl_to_fil_model.predict(X, out_type)
         tl.free_treelite_model(treelite_handle)
-        del(X_m)
         return preds
-=======
-        preds = tl_to_fil_model.predict(X)
-
-        return preds.to_output(out_type)
->>>>>>> b1941054
 
     def _predict_model_on_cpu(self, X, convert_dtype):
         out_type = self._get_output_type(X)
@@ -930,6 +898,11 @@
             number of different classes present in the dataset
         convert_dtype : boolean, default=True
             whether to convert input data to correct dtype automatically
+        predict_model : String (default = 'GPU')
+            'GPU' to predict using the GPU, 'CPU' otherwise. The 'GPU' can only
+            be used if the model was trained on float32 data and `X` is float32
+            or convert_dtype is set to True. Also the 'GPU' should only be
+            used for binary classification problems.
         fil_sparse_format : boolean or string (default = auto)
             This variable is used to choose the type of forest that will be
             created in the Forest Inference Library. It is not required
