#
# Copyright (c) 2019-2020, NVIDIA CORPORATION.
#
# Licensed under the Apache License, Version 2.0 (the "License");
# you may not use this file except in compliance with the License.
# You may obtain a copy of the License at
#
#     http://www.apache.org/licenses/LICENSE-2.0
#
# Unless required by applicable law or agreed to in writing, software
# distributed under the License is distributed on an "AS IS" BASIS,
# WITHOUT WARRANTIES OR CONDITIONS OF ANY KIND, either express or implied.
# See the License for the specific language governing permissions and
# limitations under the License.
#


# cython: profile=False
# distutils: language = c++
# cython: embedsignature = True
# cython: language_level = 3

import ctypes
import cudf
import cupy as cp
import math
import numpy as np
import rmm
import warnings

from libcpp cimport bool
from libcpp.vector cimport vector
from libc.stdint cimport uintptr_t
from libc.stdlib cimport calloc, malloc, free

from cuml import ForestInference
from cuml.fil.fil import TreeliteModel
from cuml.common.base import Base
from cuml.common.handle import Handle
from cuml.common.handle cimport cumlHandle
from cuml.ensemble.randomforest_shared cimport *
from cuml.utils import get_cudf_column_ptr, get_dev_array_ptr, \
    input_to_dev_array, zeros, rmm_cupy_ary

from numba import cuda

cimport cuml.common.handle
cimport cuml.common.cuda

cdef extern from "cuml/ensemble/randomforest.hpp" namespace "ML":

    cdef void fit(cumlHandle & handle,
                  RandomForestMetaData[float, int]*,
                  float*,
                  int,
                  int,
                  int*,
                  int,
                  RF_params) except +

    cdef void fit(cumlHandle & handle,
                  RandomForestMetaData[double, int]*,
                  double*,
                  int,
                  int,
                  int*,
                  int,
                  RF_params) except +

    cdef void predict(cumlHandle& handle,
                      RandomForestMetaData[float, int] *,
                      float*,
                      int,
                      int,
                      int*,
                      bool) except +

    cdef void predict(cumlHandle& handle,
                      RandomForestMetaData[double, int]*,
                      double*,
                      int,
                      int,
                      int*,
                      bool) except +

    cdef void predictGetAll(cumlHandle& handle,
                            RandomForestMetaData[float, int] *,
                            float*,
                            int,
                            int,
                            int*,
                            bool) except +

    cdef void predictGetAll(cumlHandle& handle,
                            RandomForestMetaData[double, int]*,
                            double*,
                            int,
                            int,
                            int*,
                            bool) except +

    cdef RF_metrics score(cumlHandle& handle,
                          RandomForestMetaData[float, int]*,
                          int*,
                          int,
                          int*,
                          bool) except +

    cdef RF_metrics score(cumlHandle& handle,
                          RandomForestMetaData[double, int]*,
                          int*,
                          int,
                          int*,
                          bool) except +


class RandomForestClassifier(Base):
    """
    Implements a Random Forest classifier model which fits multiple decision
    tree classifiers in an ensemble.

    Note that the underlying algorithm for tree node splits differs from that
    used in scikit-learn. By default, the cuML Random Forest uses a
    histogram-based algorithms to determine splits, rather than an exact
    count. You can tune the size of the histograms with the n_bins parameter.

    **Known Limitations**: This is an early release of the cuML
    Random Forest code. It contains a few known limitations:

       * GPU-based inference is only supported if the model was trained
         with 32-bit (float32) datatypes. CPU-based inference may be used
         in this case as a slower fallback.
       * Very deep / very wide models may exhaust available GPU memory.
         Future versions of cuML will provide an alternative algorithm to
         reduce memory consumption.

    Examples
    ---------
    .. code-block:: python

            import numpy as np
            from cuml.ensemble import RandomForestClassifier as cuRFC

            X = np.random.normal(size=(10,4)).astype(np.float32)
            y = np.asarray([0,1]*5, dtype=np.int32)

            cuml_model = cuRFC(max_features=1.0,
                               n_bins=8,
                               n_estimators=40)
            cuml_model.fit(X,y)
            cuml_predict = cuml_model.predict(X)

            print("Predicted labels : ", cuml_predict)

    Output:

    .. code-block:: none

            Predicted labels :  [0 1 0 1 0 1 0 1 0 1]

    Parameters
    -----------
    n_estimators : int (default = 100)
        Number of trees in the forest. (Default changed to 100 in cuML 0.11)
    handle : cuml.Handle
        If it is None, a new one is created just for this class.
    split_criterion: The criterion used to split nodes.
        0 for GINI, 1 for ENTROPY
        2 and 3 not valid for classification
        (default = 0)
    split_algo : int (default = 1)
        The algorithm to determine how nodes are split in the tree.
        0 for HIST and 1 for GLOBAL_QUANTILE. HIST curently uses a slower
        tree-building algorithm so GLOBAL_QUANTILE is recommended for most
        cases.
    bootstrap : boolean (default = True)
        Control bootstrapping.
        If True, each tree in the forest is built
        on a bootstrapped sample with replacement.
        If False, sampling without replacement is done.
    bootstrap_features : boolean (default = False)
        Control bootstrapping for features.
        If features are drawn with or without replacement
    rows_sample : float (default = 1.0)
        Ratio of dataset rows used while fitting each tree.
    max_depth : int (default = 16)
        Maximum tree depth. Unlimited (i.e, until leaves are pure),
        if -1. Unlimited depth is not supported.
        *Note that this default differs from scikit-learn's
        random forest, which defaults to unlimited depth.*
    max_leaves : int (default = -1)
        Maximum leaf nodes per tree. Soft constraint. Unlimited,
        if -1.
    max_features : int, float, or string (default = 'auto')
        Ratio of number of features (columns) to consider per node split.
        If int then max_features/n_features.
        If float then max_features is used as a fraction.
        If 'auto' then max_features=1/sqrt(n_features).
        If 'sqrt' then max_features=1/sqrt(n_features).
        If 'log2' then max_features=log2(n_features)/n_features.
    n_bins :  int (default = 8)
        Number of bins used by the split algorithm.
    min_rows_per_node : int or float (default = 2)
        The minimum number of samples (rows) needed to split a node.
        If int then number of sample rows
        If float the min_rows_per_sample*n_rows
    min_impurity_decrease : float (default = 0.0)
        Minimum decrease in impurity requried for
        node to be spilt.
    quantile_per_tree : boolean (default = False)
        Whether quantile is computed for individal trees in RF.
        Only relevant for GLOBAL_QUANTILE split_algo.
    seed : int (default = None)
        Seed for the random number generator. Unseeded by default.
    """

    variables = ['n_estimators', 'max_depth', 'handle',
                 'max_features', 'n_bins',
                 'split_algo', 'split_criterion', 'min_rows_per_node',
                 'min_impurity_decrease',
                 'bootstrap', 'bootstrap_features',
                 'verbose', 'rows_sample',
                 'max_leaves', 'quantile_per_tree']

    def __init__(self, n_estimators=100, max_depth=16, handle=None,
                 max_features='auto', n_bins=8, n_streams=8,
                 split_algo=1, split_criterion=0, min_rows_per_node=2,
                 bootstrap=True, bootstrap_features=False,
                 type_model="classifier", verbose=False,
                 rows_sample=1.0, max_leaves=-1, quantile_per_tree=False,
                 gdf_datatype=None, criterion=None,
                 min_samples_leaf=None, min_weight_fraction_leaf=None,
                 max_leaf_nodes=None, min_impurity_decrease=0.0,
                 min_impurity_split=None, oob_score=None, n_jobs=None,
                 random_state=None, warm_start=None, class_weight=None,
                 seed=None):

        sklearn_params = {"criterion": criterion,
                          "min_samples_leaf": min_samples_leaf,
                          "min_weight_fraction_leaf": min_weight_fraction_leaf,
                          "max_leaf_nodes": max_leaf_nodes,
                          "min_impurity_split": min_impurity_split,
                          "oob_score": oob_score, "n_jobs": n_jobs,
                          "random_state": random_state,
                          "warm_start": warm_start,
                          "class_weight": class_weight}

        for key, vals in sklearn_params.items():
            if vals is not None:
                raise TypeError("The Scikit-learn variable", key,
                                " is not supported in cuML,"
                                " please read the cuML documentation for"
                                " more information")

        if max_depth < 0:
            raise ValueError("Must specify max_depth >0")

        if handle is None:
            handle = Handle(n_streams)

        super(RandomForestClassifier, self).__init__(handle, verbose)

        self.split_algo = split_algo
        criterion_dict = {'0': GINI, '1': ENTROPY, '2': MSE,
                          '3': MAE, '4': CRITERION_END}
        if str(split_criterion) not in criterion_dict.keys():
            warnings.warn("The split criterion chosen was not present"
                          " in the list of options accepted by the model"
                          " and so the CRITERION_END option has been chosen.")
            self.split_criterion = CRITERION_END
        else:
            self.split_criterion = criterion_dict[str(split_criterion)]

        self.min_rows_per_node = min_rows_per_node
        self.min_impurity_decrease = min_impurity_decrease
        self.bootstrap_features = bootstrap_features
        self.rows_sample = rows_sample
        self.max_leaves = max_leaves
        self.n_estimators = n_estimators
        self.max_depth = max_depth
        self.max_features = max_features
        self.bootstrap = bootstrap
        self.verbose = verbose
        self.n_bins = n_bins
        self.quantile_per_tree = quantile_per_tree
        self.n_cols = None
        self.dtype = None
        self.n_streams = handle.getNumInternalStreams()
        self.seed = seed
        if ((seed is not None) and (n_streams != 1)):
            warnings.warn("For reproducible results, n_streams==1 is "
                          "recommended. If n_streams is > 1, results may vary "
                          "due to stream/thread timing differences, even when "
                          "random_seed is set")
        self.model_pbuf_bytes = []
        cdef RandomForestMetaData[float, int] *rf_forest = \
            new RandomForestMetaData[float, int]()
        self.rf_forest = <size_t> rf_forest
        cdef RandomForestMetaData[double, int] *rf_forest64 = \
            new RandomForestMetaData[double, int]()
        self.rf_forest64 = <size_t> rf_forest64
    """
    TODO:
        Add the preprocess and postprocess functions
        in the cython code to normalize the labels
        Link to the above issue on github :
        https://github.com/rapidsai/cuml/issues/691
    """
    def __getstate__(self):
        state = self.__dict__.copy()
        del state['handle']
        if self.n_cols:
            # only if model has been fit previously
            self.model_pbuf_bytes = self._get_protobuf_bytes()
        cdef size_t params_t = <size_t> self.rf_forest
        cdef  RandomForestMetaData[float, int] *rf_forest = \
            <RandomForestMetaData[float, int]*>params_t

        cdef size_t params_t64 = <size_t> self.rf_forest64
        cdef  RandomForestMetaData[double, int] *rf_forest64 = \
            <RandomForestMetaData[double, int]*>params_t64

        state["verbose"] = self.verbose
        state["model_pbuf_bytes"] = self.model_pbuf_bytes

        if self.dtype == np.float32:
            state["rf_params"] = rf_forest.rf_params
        else:
            state["rf_params64"] = rf_forest64.rf_params
        return state

    def __setstate__(self, state):

        super(RandomForestClassifier, self).__init__(handle=None,
                                                     verbose=state['verbose'])
        cdef  RandomForestMetaData[float, int] *rf_forest = \
            new RandomForestMetaData[float, int]()
        cdef  RandomForestMetaData[double, int] *rf_forest64 = \
            new RandomForestMetaData[double, int]()

        self.model_pbuf_bytes = state["model_pbuf_bytes"]

        if state["dtype"] == np.float32:
            rf_forest.rf_params = state["rf_params"]
            state["rf_forest"] = <size_t>rf_forest
        else:
            rf_forest64.rf_params = state["rf_params64"]
            state["rf_forest64"] = <size_t>rf_forest64

        self.__dict__.update(state)

    def __del__(self):
        if self.dtype == np.float32:
            free(<RandomForestMetaData[float, int]*><size_t> self.rf_forest)
        else:
            free(<RandomForestMetaData[double, int]*><size_t> self.rf_forest64)

    def _get_max_feat_val(self):
        if type(self.max_features) == int:
            return self.max_features/self.n_cols
        elif type(self.max_features) == float:
            return self.max_features
        elif self.max_features == 'sqrt' or self.max_features == 'auto':
            return 1/np.sqrt(self.n_cols)
        elif self.max_features == 'log2':
            return math.log2(self.n_cols)/self.n_cols
        else:
            raise ValueError("Wrong value passed in for max_features"
                             " please read the documentation")

    def _obtain_treelite_handle(self):
        task_category = self.num_classes

        cdef ModelHandle cuml_model_ptr = NULL
<<<<<<< HEAD
=======
        task_category = 1
        if self.num_classes > 2:
            raise NotImplementedError("Pickling for multi-class "
                                      "classification models is currently not "
                                      "implemented. Please check cuml issue "
                                      "#1679 for more information.")

>>>>>>> 666cefc6
        cdef RandomForestMetaData[float, int] *rf_forest = \
            <RandomForestMetaData[float, int]*><size_t> self.rf_forest
        build_treelite_forest(& cuml_model_ptr,
                              rf_forest,
                              <int> self.n_cols,
                              <int> task_category,
                              <vector[unsigned char] &> self.model_pbuf_bytes)
        mod_ptr = <size_t> cuml_model_ptr
        treelite_handle = ctypes.c_void_p(mod_ptr).value
        return treelite_handle

    def _get_protobuf_bytes(self):
        if self.num_classes > 2:
            raise ValueError("Pickling support for multiclass "
                             "classification models is not yet implemented.")
        fit_mod_ptr = self._obtain_treelite_handle()
        cdef uintptr_t model_ptr = <uintptr_t> fit_mod_ptr
        model_protobuf_bytes = save_model(<ModelHandle> model_ptr)

        return model_protobuf_bytes

    def convert_to_treelite_model(self):
        """
        Converts the cuML RF model to a Treelite model

        Returns
        ----------
        tl_to_fil_model : Treelite version of this model
        """
        if self.num_classes > 2:
            raise ValueError("GPU prediction cannot be used for multiclass "
                             "classification models.")
        treelite_handle = self._obtain_treelite_handle()
        treelite_model = \
            TreeliteModel.from_treelite_model_handle(treelite_handle)
        return treelite_model

    def convert_to_fil_model(self, output_class=True,
                             threshold=0.5, algo='auto',
                             fil_sparse_format='auto'):
        """
        Create a Forest Inference (FIL) model from the trained cuML
        Random Forest model.

        Parameters
        ----------
        output_class: boolean (default = True)
            This is optional and required only while performing the
            predict operation on the GPU.
            If true, return a 1 or 0 depending on whether the raw
            prediction exceeds the threshold. If False, just return
            the raw prediction.
        algo : string (default = 'auto')
            This is optional and required only while performing the
            predict operation on the GPU.
            'naive' - simple inference using shared memory
            'tree_reorg' - similar to naive but trees rearranged to be more
                           coalescing-friendly
            'batch_tree_reorg' - similar to tree_reorg but predicting
                                 multiple rows per thread block
            `auto` - choose the algorithm automatically. Currently
                     'batch_tree_reorg' is used for dense storage
                     and 'naive' for sparse storage
        threshold : float (default = 0.5)
            Threshold used for classification. Optional and required only
            while performing the predict operation on the GPU.
            It is applied if output_class == True, else it is ignored
        fil_sparse_format : boolean or string (default = auto)
            This variable is used to choose the type of forest that will be
            created in the Forest Inference Library. It is not required
            while using predict_model='CPU'.
            'auto' - choose the storage type automatically
                     (currently True is chosen by auto)
             False - create a dense forest
             True - create a sparse forest, requires algo='naive'
                    or algo='auto'
        Returns
        ----------
        fil_model :
           A Forest Inference model which can be used to perform
           inferencing on the random forest model.
        """
        if self.num_classes > 2:
            raise ValueError("FIL does not supported for multiclass "
                             "classification models.")
        if fil_sparse_format:
            storage_type = 'SPARSE'
        elif not fil_sparse_format:
            storage_type = 'DENSE'
        elif fil_sparse_format == 'auto':
            storage_type = fil_sparse_format
        else:
            raise ValueError("The value entered for spares_forest is wrong."
                             " Please refer to the documentation to see the"
                             " accepted values.")

        treelite_handle = self._obtain_treelite_handle()
        fil_model = ForestInference()
        tl_to_fil_model = \
            fil_model.load_from_randomforest(treelite_handle,
                                             output_class=output_class,
                                             threshold=threshold,
                                             algo=algo,
                                             storage_type=storage_type)
        return tl_to_fil_model

    def fit(self, X, y):
        """
        Perform Random Forest Classification on the input data

        Parameters
        ----------
        X : array-like (device or host) shape = (n_samples, n_features)
            Dense matrix (floats or doubles) of shape (n_samples, n_features).
            Acceptable formats: cuDF DataFrame, NumPy ndarray, Numba device
            ndarray, cuda array interface compliant array like CuPy
        y : array-like (device or host) shape = (n_samples, 1)
            Dense vector (int32) of shape (n_samples, 1).
            Acceptable formats: NumPy ndarray, Numba device
            ndarray, cuda array interface compliant array like CuPy
            These labels should be contiguous integers from 0 to n_classes.
        """
        cdef uintptr_t X_ptr, y_ptr
        self.num_classes = len(np.unique(y))
        y_m, y_ptr, _, _, y_dtype = input_to_dev_array(y)

        if y_dtype != np.int32:
            raise TypeError("The labels `y` need to be of dtype `np.int32`")

        X_m, X_ptr, n_rows, self.n_cols, self.dtype = \
            input_to_dev_array(X, order='F')

        if self.dtype == np.float64:
            warnings.warn("To use GPU-based prediction, first train \
                          using float 32 data to fit the estimator.")

        cdef cumlHandle* handle_ =\
            <cumlHandle*><size_t>self.handle.getHandle()

        unique_labels = rmm_cupy_ary(cp.unique, y_m)
        num_unique_labels = len(unique_labels)

        for i in range(num_unique_labels):
            if i not in unique_labels:
                raise ValueError("The labels need "
                                 "to be consecutive values from "
                                 "0 to the number of unique label values")

        max_feature_val = self._get_max_feat_val()
        if type(self.min_rows_per_node) == float:
            self.min_rows_per_node = math.ceil(self.min_rows_per_node*n_rows)

        cdef RandomForestMetaData[float, int] *rf_forest = \
            <RandomForestMetaData[float, int]*><size_t> self.rf_forest
        cdef RandomForestMetaData[double, int] *rf_forest64 = \
            <RandomForestMetaData[double, int]*><size_t> self.rf_forest64
        if self.seed is None:
            seed_val = <uintptr_t>NULL
        else:
            seed_val = <uintptr_t>self.seed

        rf_params = set_rf_class_obj(<int> self.max_depth,
                                     <int> self.max_leaves,
                                     <float> max_feature_val,
                                     <int> self.n_bins,
                                     <int> self.split_algo,
                                     <int> self.min_rows_per_node,
                                     <float> self.min_impurity_decrease,
                                     <bool> self.bootstrap_features,
                                     <bool> self.bootstrap,
                                     <int> self.n_estimators,
                                     <float> self.rows_sample,
                                     <int> seed_val,
                                     <CRITERION> self.split_criterion,
                                     <bool> self.quantile_per_tree,
                                     <int> self.n_streams)

        if self.dtype == np.float32:
            fit(handle_[0],
                rf_forest,
                <float*> X_ptr,
                <int> n_rows,
                <int> self.n_cols,
                <int*> y_ptr,
                <int> num_unique_labels,
                rf_params)

        elif self.dtype == np.float64:
            rf_params64 = rf_params
            fit(handle_[0],
                rf_forest64,
                <double*> X_ptr,
                <int> n_rows,
                <int> self.n_cols,
                <int*> y_ptr,
                <int> num_unique_labels,
                rf_params64)

        else:
            raise TypeError("supports only np.float32 and np.float64 input,"
                            " but input of type '%s' passed."
                            % (str(self.dtype)))
        # make sure that the `fit` is complete before the following delete
        # call happens
        self.handle.sync()
        del(X_m)
        del(y_m)
        return self

    def _predict_model_on_gpu(self, X, output_class,
                              threshold, algo,
                              num_classes, convert_dtype,
                              fil_sparse_format):
        cdef ModelHandle cuml_model_ptr = NULL
        X_m, _, n_rows, n_cols, X_type = \
            input_to_dev_array(X, order='C', check_dtype=self.dtype,
                               convert_to_dtype=(self.dtype if convert_dtype
                                                 else None),
                               check_cols=self.n_cols)

        cdef RandomForestMetaData[float, int] *rf_forest = \
            <RandomForestMetaData[float, int]*><size_t> self.rf_forest

        build_treelite_forest(& cuml_model_ptr,
                              rf_forest,
                              <int> n_cols,
                              <int> num_classes,
                              <vector[unsigned char] &> self.model_pbuf_bytes)
        mod_ptr = <size_t> cuml_model_ptr
        treelite_handle = ctypes.c_void_p(mod_ptr).value

        if fil_sparse_format:
            storage_type = 'SPARSE'
        elif not fil_sparse_format:
            storage_type = 'DENSE'
        elif fil_sparse_format == 'auto':
            storage_type = fil_sparse_format
        else:
            raise ValueError("The value entered for spares_forest is wrong."
                             " Please refer to the documentation to see the"
                             " accepted values.")

        fil_model = ForestInference()
        tl_to_fil_model = \
            fil_model.load_from_randomforest(treelite_handle,
                                             output_class=output_class,
                                             threshold=threshold,
                                             algo=algo,
                                             storage_type=storage_type)

        preds = tl_to_fil_model.predict(X_m)
        del(X_m)
        return preds

    def _predict_model_on_cpu(self, X, convert_dtype):
        cdef uintptr_t X_ptr
        X_m, X_ptr, n_rows, n_cols, _ = \
            input_to_dev_array(X, order='C', check_dtype=self.dtype,
                               convert_to_dtype=(self.dtype if convert_dtype
                                                 else None),
                               check_cols=self.n_cols)

        preds = cudf.Series(zeros(n_rows, dtype=np.int32))
        cdef uintptr_t preds_ptr = get_cudf_column_ptr(preds)

        cdef cumlHandle* handle_ =\
            <cumlHandle*><size_t>self.handle.getHandle()

        cdef RandomForestMetaData[float, int] *rf_forest = \
            <RandomForestMetaData[float, int]*><size_t> self.rf_forest

        cdef RandomForestMetaData[double, int] *rf_forest64 = \
            <RandomForestMetaData[double, int]*><size_t> self.rf_forest64
        if self.dtype == np.float32:
            predict(handle_[0],
                    rf_forest,
                    <float*> X_ptr,
                    <int> n_rows,
                    <int> n_cols,
                    <int*> preds_ptr,
                    <bool> self.verbose)

        elif self.dtype == np.float64:
            predict(handle_[0],
                    rf_forest64,
                    <double*> X_ptr,
                    <int> n_rows,
                    <int> n_cols,
                    <int*> preds_ptr,
                    <bool> self.verbose)
        else:
            raise TypeError("supports only np.float32 and np.float64 input,"
                            " but input of type '%s' passed."
                            % (str(self.dtype)))

        self.handle.sync()
        # synchronous w/o a stream
        predicted_result = preds.to_array()
        del(X_m)
        return predicted_result

    def predict(self, X, predict_model="GPU",
                output_class=True, threshold=0.5,
                algo='auto',
                num_classes=2, convert_dtype=True,
                fil_sparse_format='auto'):
        """
        Predicts the labels for X.

        Parameters
        ----------
        X : array-like (device or host) shape = (n_samples, n_features)
            Dense matrix (floats or doubles) of shape (n_samples, n_features).
            Acceptable formats: cuDF DataFrame, NumPy ndarray, Numba device
            ndarray, cuda array interface compliant array like CuPy
        predict_model : String (default = 'GPU')
            'GPU' to predict using the GPU, 'CPU' otherwise. The 'GPU' can only
            be used if the model was trained on float32 data and `X` is float32
            or convert_dtype is set to True. Also the 'GPU' should only be
            used for binary classification problems.
        output_class: boolean (default = True)
            This is optional and required only while performing the
            predict operation on the GPU.
            If true, return a 1 or 0 depending on whether the raw
            prediction exceeds the threshold. If False, just return
            the raw prediction.
        algo : string (default = 'auto')
            This is optional and required only while performing the
            predict operation on the GPU.
            'naive' - simple inference using shared memory
            'tree_reorg' - similar to naive but trees rearranged to be more
                           coalescing-friendly
            'batch_tree_reorg' - similar to tree_reorg but predicting
                                 multiple rows per thread block
            `auto` - choose the algorithm automatically. Currently
                     'batch_tree_reorg' is used for dense storage
                     and 'naive' for sparse storage
        threshold : float (default = 0.5)
            Threshold used for classification. Optional and required only
            while performing the predict operation on the GPU.
            It is applied if output_class == True, else it is ignored
        num_classes : int (default = 2)
                      number of different classes present in the dataset
        convert_dtype : bool, optional (default = True)
            When set to True, the predict method will, when necessary, convert
            the input to the data type which was used to train the model. This
            will increase memory used for the method.
        fil_sparse_format : boolean or string (default = auto)
            This variable is used to choose the type of forest that will be
            created in the Forest Inference Library. It is not required
            while using predict_model='CPU'.
            'auto' - choose the storage type automatically
                     (currently True is chosen by auto)
             False - create a dense forest
             True - create a sparse forest, requires algo='naive'
                    or algo='auto'

        Returns
        ----------
        y : NumPy
           Dense vector (int) of shape (n_samples, 1)
        """

        if predict_model == "CPU" or self.num_classes > 2:
<<<<<<< HEAD
            if self.num_classes > 2:
                warnings.warn("GPU-based prediction is performed only for\
                               binary classification models. Therefore, \
                               prediction will be performed on the CPU")
=======
            if self.num_classes > 2 and predict_model == "GPU":
                warnings.warn("Switching over to use the CPU predict since "
                              "the GPU predict currently cannot perform "
                              "multi-class classification.")
>>>>>>> 666cefc6
            preds = self._predict_model_on_cpu(X, convert_dtype)

        elif self.dtype == np.float64 and not convert_dtype:
            raise TypeError("GPU based predict only accepts np.float32 data. \
                            In order use the GPU predict the model should \
                            also be trained using a np.float32 dataset. \
                            If you would like to use np.float64 dtype \
                            then please use the CPU based predict by \
                            setting predict_model = 'CPU'")

        else:
            preds = self._predict_model_on_gpu(X, output_class,
                                               threshold, algo,
                                               num_classes, convert_dtype,
                                               fil_sparse_format)

        return preds

    def _predict_get_all(self, X, convert_dtype=True):
        """
        Predicts the labels for X.

        Parameters
        ----------
        X : array-like (device or host) shape = (n_samples, n_features)
            Dense matrix (floats or doubles) of shape (n_samples, n_features).
            Acceptable formats: cuDF DataFrame, NumPy ndarray, Numba device
            ndarray, cuda array interface compliant array like CuPy

        Returns
        ----------
        y : NumPy
           Dense vector (int) of shape (n_samples, 1)
        """
        cdef uintptr_t X_ptr, preds_ptr
        X_m, X_ptr, n_rows, n_cols, _ = \
            input_to_dev_array(X, order='C', check_dtype=self.dtype,
                               convert_to_dtype=(self.dtype if convert_dtype
                                                 else None),
                               check_cols=self.n_cols)

        preds = cudf.Series(zeros(n_rows * self.n_estimators, dtype=np.int32))
        preds_ptr = get_cudf_column_ptr(preds)

        cdef cumlHandle* handle_ =\
            <cumlHandle*><size_t>self.handle.getHandle()

        cdef RandomForestMetaData[float, int] *rf_forest = \
            <RandomForestMetaData[float, int]*><size_t> self.rf_forest

        cdef RandomForestMetaData[double, int] *rf_forest64 = \
            <RandomForestMetaData[double, int]*><size_t> self.rf_forest64

        if self.dtype == np.float32:
            predictGetAll(handle_[0],
                          rf_forest,
                          <float*> X_ptr,
                          <int> n_rows,
                          <int> n_cols,
                          <int*> preds_ptr,
                          <bool> self.verbose)

        elif self.dtype == np.float64:
            predictGetAll(handle_[0],
                          rf_forest64,
                          <double*> X_ptr,
                          <int> n_rows,
                          <int> n_cols,
                          <int*> preds_ptr,
                          <bool> self.verbose)
        else:
            raise TypeError("supports only np.float32 and np.float64 input,"
                            " but input of type '%s' passed."
                            % (str(self.dtype)))

        self.handle.sync()
        predicted_result = preds.to_array()
        del(X_m)
        return predicted_result

    def score(self, X, y, threshold=0.5,
              algo='auto', num_classes=2,
              convert_dtype=True, fil_sparse_format='auto'):
        """
        Calculates the accuracy metric score of the model for X.

        Parameters
        ----------
        X : array-like (device or host) shape = (n_samples, n_features)
            Dense matrix (floats or doubles) of shape (n_samples, n_features).
            Acceptable formats: cuDF DataFrame, NumPy ndarray, Numba device
            ndarray, cuda array interface compliant array like CuPy
        y : NumPy
           Dense vector (int) of shape (n_samples, 1)
        algo : string (default = 'auto')
            This is optional and required only while performing the
            predict operation on the GPU.
            'naive' - simple inference using shared memory
            'tree_reorg' - similar to naive but trees rearranged to be more
                           coalescing-friendly
            'batch_tree_reorg' - similar to tree_reorg but predicting
                                 multiple rows per thread block
            `auto` - choose the algorithm automatically. Currently
                     'batch_tree_reorg' is used for dense storage
                     and 'naive' for sparse storage
        threshold : float
            threshold is used to for classification
            This is optional and required only while performing the
            predict operation on the GPU.
        num_classes : integer
            number of different classes present in the dataset
        convert_dtype : boolean, default=True
            whether to convert input data to correct dtype automatically
        fil_sparse_format : boolean or string (default = auto)
            This variable is used to choose the type of forest that will be
            created in the Forest Inference Library. It is not required
            while using predict_model='CPU'.
            'auto' - choose the storage type automatically
                     (currently True is chosen by auto)
             False - create a dense forest
             True - create a sparse forest, requires algo='naive'
                    or algo='auto'

        Returns
        -------
        float
           Accuracy of the model [0.0 - 1.0]
        """
        cdef uintptr_t X_ptr, y_ptr
        y_m, y_ptr, n_rows, _, y_dtype = \
            input_to_dev_array(y, check_dtype=np.int32,
                               convert_to_dtype=(np.int32 if convert_dtype
                                                 else False))

        preds = self.predict(X, output_class=True,
                             threshold=threshold, algo=algo,
                             num_classes=num_classes,
                             convert_dtype=convert_dtype,
                             fil_sparse_format=fil_sparse_format)

        cdef uintptr_t preds_ptr
        preds_m, preds_ptr, _, _, _ = \
            input_to_dev_array(preds, convert_to_dtype=np.int32)

        cdef cumlHandle* handle_ =\
            <cumlHandle*><size_t>self.handle.getHandle()

        cdef RandomForestMetaData[float, int] *rf_forest = \
            <RandomForestMetaData[float, int]*><size_t> self.rf_forest

        cdef RandomForestMetaData[double, int] *rf_forest64 = \
            <RandomForestMetaData[double, int]*><size_t> self.rf_forest64

        if self.dtype == np.float32:
            self.stats = score(handle_[0],
                               rf_forest,
                               <int*> y_ptr,
                               <int> n_rows,
                               <int*> preds_ptr,
                               <bool> self.verbose)
        elif self.dtype == np.float64:
            self.stats = score(handle_[0],
                               rf_forest64,
                               <int*> y_ptr,
                               <int> n_rows,
                               <int*> preds_ptr,
                               <bool> self.verbose)
        else:
            raise TypeError("supports only np.float32 and np.float64 input,"
                            " but input of type '%s' passed."
                            % (str(self.dtype)))

        self.handle.sync()
        del(y_m)
        del(preds_m)
        return self.stats['accuracy']

    def get_params(self, deep=True):
        """
        Returns the value of all parameters
        required to configure this estimator as a dictionary.

        Parameters
        -----------
        deep : boolean (default = True)
        """

        params = dict()
        for key in RandomForestClassifier.variables:
            if key in ['handle']:
                continue
            var_value = getattr(self, key, None)
            params[key] = var_value
        return params

    def set_params(self, **params):
        """
        Sets the value of parameters required to
        configure this estimator, it functions similar to
        the sklearn set_params.

        Parameters
        -----------
        params : dict of new params
        """
        if not params:
            return self
        for key, value in params.items():
            if key not in RandomForestClassifier.variables:
                raise ValueError('Invalid parameter for estimator')
            else:
                setattr(self, key, value)
        self.__init__()
        return self

    def print_summary(self):
        """
        prints the summary of the forest used to train and test the model
        """
        cdef RandomForestMetaData[float, int] *rf_forest = \
            <RandomForestMetaData[float, int]*><size_t> self.rf_forest

        cdef RandomForestMetaData[double, int] *rf_forest64 = \
            <RandomForestMetaData[double, int]*><size_t> self.rf_forest64

        if self.dtype == np.float64:
            print_rf_summary(rf_forest64)
        else:
            print_rf_summary(rf_forest)

    def print_detailed(self):
        """
        prints the detailed information about the forest used to
        train and test the Random Forest model
        """
        cdef RandomForestMetaData[float, int] *rf_forest = \
            <RandomForestMetaData[float, int]*><size_t> self.rf_forest

        cdef RandomForestMetaData[double, int] *rf_forest64 = \
            <RandomForestMetaData[double, int]*><size_t> self.rf_forest64

        if self.dtype == np.float64:
            print_rf_detailed(rf_forest64)
        else:
            print_rf_detailed(rf_forest)<|MERGE_RESOLUTION|>--- conflicted
+++ resolved
@@ -372,16 +372,12 @@
         task_category = self.num_classes
 
         cdef ModelHandle cuml_model_ptr = NULL
-<<<<<<< HEAD
-=======
-        task_category = 1
         if self.num_classes > 2:
             raise NotImplementedError("Pickling for multi-class "
                                       "classification models is currently not "
                                       "implemented. Please check cuml issue "
                                       "#1679 for more information.")
 
->>>>>>> 666cefc6
         cdef RandomForestMetaData[float, int] *rf_forest = \
             <RandomForestMetaData[float, int]*><size_t> self.rf_forest
         build_treelite_forest(& cuml_model_ptr,
@@ -746,17 +742,10 @@
         """
 
         if predict_model == "CPU" or self.num_classes > 2:
-<<<<<<< HEAD
-            if self.num_classes > 2:
-                warnings.warn("GPU-based prediction is performed only for\
-                               binary classification models. Therefore, \
-                               prediction will be performed on the CPU")
-=======
             if self.num_classes > 2 and predict_model == "GPU":
                 warnings.warn("Switching over to use the CPU predict since "
                               "the GPU predict currently cannot perform "
                               "multi-class classification.")
->>>>>>> 666cefc6
             preds = self._predict_model_on_cpu(X, convert_dtype)
 
         elif self.dtype == np.float64 and not convert_dtype:
