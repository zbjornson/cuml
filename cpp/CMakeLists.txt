#=============================================================================
# Copyright (c) 2018-2020, NVIDIA CORPORATION.
#
# Licensed under the Apache License, Version 2.0 (the "License");
# you may not use this file except in compliance with the License.
# You may obtain a copy of the License at
#
#     http://www.apache.org/licenses/LICENSE-2.0
#
# Unless required by applicable law or agreed to in writing, software
# distributed under the License is distributed on an "AS IS" BASIS,
# WITHOUT WARRANTIES OR CONDITIONS OF ANY KIND, either express or implied.
# See the License for the specific language governing permissions and
# limitations under the License.
#=============================================================================

set (CMAKE_FIND_NO_INSTALL_PREFIX TRUE FORCE)

cmake_minimum_required(VERSION 3.14 FATAL_ERROR)

project(CUML VERSION 0.15.0 LANGUAGES C CXX CUDA)

##############################################################################
# - build type ---------------------------------------------------------------

# Set a default build type if none was specified
set(DEFAULT_BUILD_TYPE "Release")

if(NOT CMAKE_BUILD_TYPE AND NOT CMAKE_CONFIGURATION_TYPES)
  message(STATUS "Setting build type to '${DEFAULT_BUILD_TYPE}' since none specified.")
  set(CMAKE_BUILD_TYPE "${DEFAULT_BUILD_TYPE}" CACHE
      STRING "Choose the type of build." FORCE)
  # Set the possible values of build type for cmake-gui
  set_property(CACHE CMAKE_BUILD_TYPE PROPERTY STRINGS
    "Debug" "Release")
endif()

# this is needed for clang-tidy runs
set(CMAKE_EXPORT_COMPILE_COMMANDS ON)

##############################################################################
# - User Options  ------------------------------------------------------------

set(BLAS_LIBRARIES "" CACHE STRING
    "Location of BLAS library for FAISS build.")

option(BUILD_CUML_C_LIBRARY "Build libcuml shared library. Contains the cuML C API" ON)

option(BUILD_CUML_CPP_LIBRARY "Build libcuml++ shared library" ON)

option(BUILD_CUML_TESTS "Build cuML algorithm tests" ON)

option(BUILD_CUML_MG_TESTS "Build cuML multigpu algorithm tests" ON)

option(BUILD_PRIMS_TESTS "Build ml-prim tests" ON)

option(BUILD_CUML_EXAMPLES "Build C++ API usage examples" ON)

option(BUILD_CUML_BENCH "Build cuML C++ benchmark tests" ON)

option(BUILD_CUML_PRIMS_BENCH "Build ml-prims C++ benchmark tests" ON)

option(BUILD_CUML_STD_COMMS "Build the standard NCCL+UCX Communicator" ON)

option(BUILD_CUML_MPI_COMMS "Build the MPI+NCCL Communicator (used for testing)" OFF)

option(CMAKE_CXX11_ABI "Enable the GLIBCXX11 ABI" ON)

option(DETECT_CONDA_ENV "Enable detection of conda environment for dependencies" ON)

option(DISABLE_OPENMP "Disable OpenMP" OFF)

<<<<<<< HEAD
option(ENABLE_CUMLPRIMS_MG "Enable algorithms that use libcumlprims_mg" ON)

option(EMPTY_MARKER_KERNEL "Enable empty marker kernel after nvtxRangePop" ON)
=======
option(EMPTY_MARKER_KERNEL "Enable empty marker kernel after nvtxRangePop" OFF)
>>>>>>> d7d3cbc9

option(KERNEL_INFO "Enable kernel resource usage info" OFF)

option(LINE_INFO "Enable lineinfo in nvcc" OFF)

option(NVTX "Enable nvtx markers" OFF)

option(SINGLEGPU "Disable all mnmg components and comms libraries" OFF)

set(BUILD_RPATH_USE_ORIGIN "Whether to use relative paths for the build RPATH." TRUE)

set(PARALLEL_LEVEL "" CACHE STRING
    "Sub-projects parallel level for compilation. Currently only affects FAISS" )

set(GPU_ARCHS "" CACHE STRING
    "List of GPU architectures (semicolon-separated) to be compiled for.
    Pass 'ALL' if you want to compile for all supported GPU architectures.
    Empty string means to auto-detect the GPUs on the current system")


##############################################################################
# - Conda environment detection ----------------------------------------------

# conda-build conda package building detection
if("$ENV{CONDA_BUILD}" STREQUAL "1")
    message(STATUS "Detected conda-build call, CMAKE_PREFIX_PATH unchanged.")

# otherwise detecting conda environment
else("$ENV{CONDA_BUILD}" STREQUAL "1")

  if(DETECT_CONDA_ENV)

    if(DEFINED ENV{CONDA_PREFIX})
      set(CMAKE_PREFIX_PATH "$ENV{CONDA_PREFIX};${CMAKE_PREFIX_PATH}")

      message(STATUS "Detected Conda environment, CMAKE_PREFIX_PATH set to: ${CMAKE_PREFIX_PATH}")

      if (CMAKE_INSTALL_PREFIX_INITIALIZED_TO_DEFAULT)
        message(STATUS "No CMAKE_INSTALL_PREFIX argument detected, setting to: $ENV{CONDA_PREFIX}")
        set (CMAKE_INSTALL_PREFIX $ENV{CONDA_PREFIX})

      endif (CMAKE_INSTALL_PREFIX_INITIALIZED_TO_DEFAULT)

    else(DEFINED ENV{CONDA_PREFIX})
      message(STATUS "No Conda environment detected, CMAKE_PREFIX_PATH set to: ${CMAKE_PREFIX_PATH}")

    endif(DEFINED ENV{CONDA_PREFIX})

  else(DETECT_CONDA_ENV)
    message(STATUS "No Conda detection being used")

  endif(DETECT_CONDA_ENV)

endif("$ENV{CONDA_BUILD}" STREQUAL "1")


##############################################################################
# - Set options based on user defined one  -----------------------------------

# Enabling libcuml enables building libcuml++
if(BUILD_CUML_C_LIBRARY)
  set(BUILD_CUML_CPP_LIBRARY ON)
endif(BUILD_CUML_C_LIBRARY)

# Disabling libcuml++ disables building algorithm tests and examples
if(NOT BUILD_CUML_CPP_LIBRARY)
  set(BUILD_CUML_C_LIBRARY OFF)
  set(BUILD_CUML_TESTS OFF)
  set(BUILD_CUML_MG_TESTS OFF)
  set(BUILD_CUML_EXAMPLES OFF)
endif(NOT BUILD_CUML_CPP_LIBRARY)

# SingleGPU build disables cumlprims_mg and comms components
if(SINGLEGPU)
  message(STATUS "Detected SINGLEGPU build option")
  message(STATUS "Disabling Multi-GPU components and comms libraries")
  set(BUILD_CUML_MG_TESTS OFF)
  set(BUILD_CUML_STD_COMMS OFF)
  set(BUILD_CUML_MPI_COMMS OFF)
  set(ENABLE_CUMLPRIMS_MG OFF)
  set(WITH_UCX OFF)
endif(SINGLEGPU)

if(NOT BUILD_CUML_MPI_COMMS AND NOT SINGLEGPU)
  message(STATUS "Detected BUILD_CUML_MPI_COMMS set to OFF. Disabling BUILD_CUML_MG_TESTS")
  set(BUILD_CUML_MG_TESTS OFF)
endif(NOT BUILD_CUML_MPI_COMMS AND NOT SINGLEGPU)

##############################################################################
# - Requirements -------------------------------------------------------------

# todo: change for FindCUDAToolkit when CMake 3.17 is the minimum required
# https://github.com/rapidsai/cuml/issues/2194
find_package(CUDA 10.0 REQUIRED)

if (NOT DISABLE_OPENMP OR NOT ${DISABLE_OPENMP})
  find_package(OpenMP)
  if(OPENMP_FOUND)
    message(STATUS "OpenMP found in ${OPENMP_INCLUDE_DIRS}")
  endif(OPENMP_FOUND)
endif(NOT DISABLE_OPENMP OR NOT ${DISABLE_OPENMP})

if(NOT DEFINED BLAS_LIBRARIES)
  find_package( BLAS REQUIRED )
else()
  message(STATUS "Manually setting BLAS to ${BLAS_LIBRARIES}")
endif()

set(Protobuf_USE_STATIC_LIBS ON)
find_package(Protobuf REQUIRED)

set(CMAKE_MODULE_PATH ${CMAKE_CURRENT_SOURCE_DIR}/cmake)

##############################################################################
# - External Dependencies-----------------------------------------------------

set(CUDA_nvgraph_LIBRARY ${CUDA_TOOLKIT_ROOT_DIR}/lib64/libnvgraph.so CACHE STRING
  "Path to nvGraph lib")

set(CUML_INCLUDE_DIR ${CMAKE_CURRENT_SOURCE_DIR}/include CACHE STRING
  "Path to cuml include directories")

##############################################################################
# - Compiler Options  --------------------------------------------------------

set(CMAKE_CXX_STANDARD 14)
set(CMAKE_CXX_STANDARD_REQUIRED ON)

if(CMAKE_CUDA_HOST_COMPILER)
  # If CMAKE_CUDA_HOST_COMPILER is set to a nonempty string cmake was called with the environment variable CUDAHOSTCXX set or -DCMAKE_CUDA_HOST_COMPILER
  if(NOT CMAKE_CUDA_HOST_COMPILER STREQUAL CMAKE_CXX_COMPILER)
    message(WARNING "CMAKE_CUDA_HOST_COMPILER=${CMAKE_CUDA_HOST_COMPILER} and CMAKE_CXX_COMPILER=${CMAKE_CXX_COMPILER} are inconsistent!")
  endif(NOT CMAKE_CUDA_HOST_COMPILER STREQUAL CMAKE_CXX_COMPILER)
else()
  # No attempt to set CMAKE_CUDA_HOST_COMPILER has been made. Make sure CMAKE_CXX_COMPILER is used as CUDA host compiler.
  set(CMAKE_CUDA_FLAGS "${CMAKE_CUDA_FLAGS} -ccbin ${CMAKE_CXX_COMPILER}")
endif(CMAKE_CUDA_HOST_COMPILER)

if(OPENMP_FOUND)
  message(STATUS "Building with OpenMP support")
  find_package(Threads REQUIRED)
  set(CMAKE_CUDA_FLAGS "${CMAKE_CUDA_FLAGS} -Xcompiler ${OpenMP_CXX_FLAGS}")
  set(CMAKE_CXX_FLAGS "${CMAKE_CXX_FLAGS} ${OpenMP_CXX_FLAGS}")
endif(OPENMP_FOUND)

set(CMAKE_CUDA_FLAGS "${CMAKE_CUDA_FLAGS} --expt-extended-lambda")

if(${CMAKE_VERSION} VERSION_LESS "3.17.0")
  set(CMAKE_CUDA_FLAGS "${CMAKE_CUDA_FLAGS} --std=c++14")
endif(${CMAKE_VERSION} VERSION_LESS "3.17.0")

if(LINE_INFO)
  set(CMAKE_CUDA_FLAGS "${CMAKE_CUDA_FLAGS} -lineinfo")
endif(LINE_INFO)

if(KERNEL_INFO)
  set(CMAKE_CUDA_FLAGS "${CMAKE_CUDA_FLAGS} -Xptxas=-v")
endif(KERNEL_INFO)

if(NVTX)
  set(CMAKE_CUDA_FLAGS "${CMAKE_CUDA_FLAGS} -DNVTX_ENABLED")
  set(CMAKE_CXX_FLAGS "${CMAKE_CXX_FLAGS} -DNVTX_ENABLED")
  if(EMPTY_MARKER_KERNEL)
  set(CMAKE_CUDA_FLAGS "${CMAKE_CUDA_FLAGS} -DENABLE_EMPTY_MARKER_KERNEL")
  endif(EMPTY_MARKER_KERNEL)
endif(NVTX)

if(CMAKE_BUILD_TYPE MATCHES Debug)
  set(CMAKE_CUDA_FLAGS "${CMAKE_CUDA_FLAGS} -G -g")
  set(CMAKE_CXX_FLAGS "${CMAKE_CXX_FLAGS} -g")
endif()

if("${GPU_ARCHS}" STREQUAL "")
  include(cmake/EvalGpuArchs.cmake)
  evaluate_gpu_archs(GPU_ARCHS)
endif()

if("${GPU_ARCHS}" STREQUAL "ALL")
  set(GPU_ARCHS "60")
  if((CUDA_VERSION_MAJOR EQUAL 9) OR (CUDA_VERSION_MAJOR GREATER 9))
    set(GPU_ARCHS "${GPU_ARCHS};70")
  endif()
  if((CUDA_VERSION_MAJOR EQUAL 10) OR (CUDA_VERSION_MAJOR GREATER 10))
    set(GPU_ARCHS "${GPU_ARCHS};75")
  endif()
endif()

message("-- Building for GPU_ARCHS = ${GPU_ARCHS}")

foreach(arch ${GPU_ARCHS})
  set(CMAKE_CUDA_FLAGS "${CMAKE_CUDA_FLAGS} -gencode arch=compute_${arch},code=sm_${arch}")
  set(FAISS_GPU_ARCHS "${FAISS_GPU_ARCHS} -gencode arch=compute_${arch},code=sm_${arch}")
endforeach()

list(GET GPU_ARCHS -1 ptx)
set(CMAKE_CUDA_FLAGS "${CMAKE_CUDA_FLAGS} -gencode arch=compute_${ptx},code=compute_${ptx}")
set(FAISS_GPU_ARCHS "${FAISS_GPU_ARCHS} -gencode arch=compute_${ptx},code=compute_${ptx}")

if(CMAKE_COMPILER_IS_GNUCXX)
  if(NOT CMAKE_CXX11_ABI)
    message(STATUS "Disabling the GLIBCXX11 ABI")
    set(CMAKE_C_FLAGS "${CMAKE_C_FLAGS} -D_GLIBCXX_USE_CXX11_ABI=0")
    set(CMAKE_CXX_FLAGS "${CMAKE_CXX_FLAGS} -D_GLIBCXX_USE_CXX11_ABI=0")
    set(CMAKE_CUDA_FLAGS "${CMAKE_CUDA_FLAGS} -Xcompiler -D_GLIBCXX_USE_CXX11_ABI=0")
  elseif(CMAKE_CXX11_ABI)
    message(STATUS "Enabling the GLIBCXX11 ABI")
  endif(NOT CMAKE_CXX11_ABI)
endif(CMAKE_COMPILER_IS_GNUCXX)

set(CMAKE_CUDA_FLAGS
  "${CMAKE_CUDA_FLAGS} -Xcudafe --diag_suppress=unrecognized_gcc_pragma")

##############################################################################
# - dependencies -------------------------------------------------------------

include(cmake/Dependencies.cmake)

##############################################################################
# - include paths ------------------------------------------------------------

set(CUML_INCLUDE_DIRECTORIES
  ${CUML_INCLUDE_DIR}
  ${CUMLPRIMS_MG_INCLUDE_DIRS}
  ${CMAKE_CURRENT_SOURCE_DIR}/src
  ${CMAKE_CURRENT_SOURCE_DIR}/src_prims
  ${CMAKE_CURRENT_SOURCE_DIR}/test/prims
  ${FAISS_DIR}/src/
  ${CMAKE_CUDA_TOOLKIT_INCLUDE_DIRECTORIES}
  ${CUTLASS_DIR}/src/cutlass
  ${CUB_DIR}/src/cub
  ${SPDLOG_DIR}/src/spdlog/include
  ${TREELITE_DIR}/include
  ${TREELITE_DIR}/src/treelite/include
  ${RAFT_DIR}/cpp/include)

set(CUML_LINK_LIBRARIES
  ${CUDA_cublas_LIBRARY}
  ${CUDA_curand_LIBRARY}
  ${CUDA_cusolver_LIBRARY}
  ${CUDA_CUDART_LIBRARY}
  ${CUDA_cusparse_LIBRARY}
  ${CUDA_nvgraph_LIBRARY}
  ${CUMLPRIMS_MG_LIBRARIES})

##############################################################################
# - build libcuml++ shared library -------------------------------------------

if(BUILD_CUML_CPP_LIBRARY)
  set(CUML_CPP_TARGET "cuml++")

  # single GPU components
  add_library(${CUML_CPP_TARGET} SHARED
    src/arima/batched_kalman.cu
    src/arima/batched_arima.cu
    src/common/cumlHandle.cpp
    src/common/cuml_api.cpp
    src/common/cuML_comms_impl.cpp
    src/common/logger.cpp
    src/common/nvtx.cu
    src/comms/cuML_comms_test.cpp
    src/datasets/make_arima.cu
    src/datasets/make_blobs.cu
    src/datasets/make_regression.cu
    src/dbscan/dbscan.cu
    src/decisiontree/decisiontree.cu
    src/fil/fil.cu
    src/fil/infer.cu
    src/glm/glm.cu
    src/holtwinters/holtwinters.cu
    src/kmeans/kmeans.cu
    src/knn/knn.cu
    src/metrics/metrics.cu
    src/metrics/trustworthiness.cu
    src/pca/pca.cu
    src/randomforest/randomforest.cu
    src/random_projection/rproj.cu
    src/solver/solver.cu
    src/spectral/spectral.cu
    src/svm/svc.cu
    src/svm/svr.cu
    src/svm/ws_util.cu
    src/tsa/stationarity.cu
    src/tsne/tsne.cu
    src/tsvd/tsvd.cu
    src/umap/umap.cu)

  # mnmg components

  # if(NOT SINGLEGPU)
  #   target_sources(${CUML_CPP_TARGET}
  #     PRIVATE src/kmeans/kmeans_mg.cu
  #   )
  # endif(NOT SINGLEGPU)

  if(OPENMP_FOUND)
    set(CUML_LINK_LIBRARIES ${CUML_LINK_LIBRARIES} ${OpenMP_CXX_LIB_NAMES} Threads::Threads)
  endif(OPENMP_FOUND)

  if(NVTX)
    set(CUML_LINK_LIBRARIES ${CUML_LINK_LIBRARIES} nvToolsExt)
    link_directories(${CUDA_TOOLKIT_ROOT_DIR}/lib64)
  endif(NVTX)

  target_include_directories(${CUML_CPP_TARGET}
    PRIVATE ${CUML_INCLUDE_DIRECTORIES})

  target_link_libraries(${CUML_CPP_TARGET}
    PUBLIC
      ${CUML_LINK_LIBRARIES}
    PRIVATE
      ${Protobuf_LIBRARIES}
      faisslib
      treelitelib
      dmlclib)
  # If we export the libdmlc symbols, they can lead to weird crashes with other
  # libraries that use libdmlc. This just hides the symbols internally.
  target_link_options(${CUML_CPP_TARGET} PRIVATE "-Wl,--exclude-libs,libdmlc.a")
  # same as above, but for protobuf library
  target_link_options(${CUML_CPP_TARGET} PRIVATE "-Wl,--exclude-libs,libprotobuf.a")

endif(BUILD_CUML_CPP_LIBRARY)

##############################################################################
# - build libcuml C shared library -------------------------------------------

if(BUILD_CUML_C_LIBRARY)
  set(CUML_C_TARGET "cuml")

  add_library(${CUML_C_TARGET} SHARED
    src/common/cuml_api.cpp
    src/dbscan/dbscan_api.cpp
    src/glm/glm_api.cpp
    src/holtwinters/holtwinters_api.cpp
    src/svm/svm_api.cpp)

  target_include_directories(${CUML_C_TARGET}
    PRIVATE ${CUML_INCLUDE_DIRECTORIES})

  target_link_libraries(${CUML_C_TARGET} PUBLIC ${CUML_CPP_TARGET})
endif(BUILD_CUML_C_LIBRARY)

##############################################################################
# - build test executables ---------------------------------------------------

if(BUILD_CUML_TESTS OR BUILD_CUML_MG_TESTS OR BUILD_PRIMS_TESTS)
  add_subdirectory(test ${PROJECT_BINARY_DIR}/test)
endif(BUILD_CUML_TESTS OR BUILD_CUML_MG_TESTS OR BUILD_PRIMS_TESTS)

##############################################################################
# - build comms ------------------------------------------------------------------------------

if(BUILD_CUML_STD_COMMS)
  add_subdirectory(comms/std)
endif(BUILD_CUML_STD_COMMS)

if(BUILD_CUML_MPI_COMMS)
  add_subdirectory(comms/mpi)
endif(BUILD_CUML_MPI_COMMS)

##############################################################################
# - build examples ------------------------------------------------------------------------------

if(BUILD_CUML_EXAMPLES)
  add_subdirectory(examples)
endif(BUILD_CUML_EXAMPLES)

##############################################################################
# - install targets ----------------------------------------------------------

install(TARGETS ${CUML_CPP_TARGET}
                ${CUML_C_TARGET}
        DESTINATION lib)

install(DIRECTORY ${CUML_INCLUDE_DIR}/cuml DESTINATION include)

##############################################################################
# - build benchmark executable -----------------------------------------------

if(BUILD_CUML_BENCH)
  add_subdirectory(bench ${PROJECT_BINARY_DIR}/bench)
endif(BUILD_CUML_BENCH)

##############################################################################
# - doxygen targets ----------------------------------------------------------

include(cmake/doxygen.cmake)
add_doxygen_target(IN_DOXYFILE Doxyfile.in
  OUT_DOXYFILE ${CMAKE_CURRENT_BINARY_DIR}/Doxyfile
  CWD ${CMAKE_CURRENT_BINARY_DIR})<|MERGE_RESOLUTION|>--- conflicted
+++ resolved
@@ -70,13 +70,9 @@
 
 option(DISABLE_OPENMP "Disable OpenMP" OFF)
 
-<<<<<<< HEAD
 option(ENABLE_CUMLPRIMS_MG "Enable algorithms that use libcumlprims_mg" ON)
 
-option(EMPTY_MARKER_KERNEL "Enable empty marker kernel after nvtxRangePop" ON)
-=======
 option(EMPTY_MARKER_KERNEL "Enable empty marker kernel after nvtxRangePop" OFF)
->>>>>>> d7d3cbc9
 
 option(KERNEL_INFO "Enable kernel resource usage info" OFF)
 
