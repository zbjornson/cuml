#=============================================================================
# Copyright (c) 2019-2020, NVIDIA CORPORATION.
#
# Licensed under the Apache License, Version 2.0 (the "License");
# you may not use this file except in compliance with the License.
# You may obtain a copy of the License at
#
#     http://www.apache.org/licenses/LICENSE-2.0
#
# Unless required by applicable law or agreed to in writing, software
# distributed under the License is distributed on an "AS IS" BASIS,
# WITHOUT WARRANTIES OR CONDITIONS OF ANY KIND, either express or implied.
# See the License for the specific language governing permissions and
# limitations under the License.
#=============================================================================

cmake_policy(SET CMP0079 NEW)

##############################################################################
# - build cuml bench executable ----------------------------------------------

if(BUILD_CUML_BENCH)
  # (please keep the filenames in alphabetical order)
  add_executable(sg_benchmark
    sg/arima_loglikelihood.cu
    sg/dbscan.cu
    sg/kmeans.cu
    sg/main.cpp
<<<<<<< HEAD
    sg/rf_classifier.cu)
    # sg/rf_regressor.cu
    # sg/umap.cu
=======
    sg/rf_classifier.cu
    sg/rf_regressor.cu
    sg/svc.cu
    sg/svr.cu
    sg/umap.cu
    )
>>>>>>> bf778a10

  target_link_libraries(sg_benchmark
    ${CUML_CPP_TARGET}
    benchmarklib)

  target_include_directories(sg_benchmark
    PRIVATE ${GBENCH_DIR}/include
    ${CUML_INCLUDE_DIRECTORIES})
endif(BUILD_CUML_BENCH)

##############################################################################
# - build prims bench executable ----------------------------------------------

if(BUILD_CUML_PRIMS_BENCH)
  # (please keep the filenames in alphabetical order)
  add_executable(prims_benchmark
    prims/add.cu
    prims/distance_cosine.cu
    prims/distance_exp_l2.cu
    prims/distance_l1.cu
    prims/distance_unexp_l2.cu
    prims/fused_l2_nn.cu
    prims/gram_matrix.cu
    prims/main.cpp
    prims/make_blobs.cu
    prims/map_then_reduce.cu
    prims/matrix_vector_op.cu
    prims/permute.cu
    prims/reduce.cu
    prims/rng.cu
    ../src/common/logger.cpp)  # because prims is header only!

  if(NOT CUB_IS_PART_OF_CTK)
    add_dependencies(prims_benchmark cub)
  endif(NOT CUB_IS_PART_OF_CTK)
  add_dependencies(prims_benchmark spdlog)

  target_link_libraries(prims_benchmark ${CUDA_cublas_LIBRARY} benchmarklib)

  target_include_directories(prims_benchmark
    PRIVATE ${GBENCH_DIR}/include
    ${CUML_INCLUDE_DIRECTORIES})
endif(BUILD_CUML_PRIMS_BENCH)<|MERGE_RESOLUTION|>--- conflicted
+++ resolved
@@ -26,18 +26,11 @@
     sg/dbscan.cu
     sg/kmeans.cu
     sg/main.cpp
-<<<<<<< HEAD
-    sg/rf_classifier.cu)
+    sg/rf_classifier.cu
     # sg/rf_regressor.cu
-    # sg/umap.cu
-=======
-    sg/rf_classifier.cu
-    sg/rf_regressor.cu
     sg/svc.cu
-    sg/svr.cu
-    sg/umap.cu
-    )
->>>>>>> bf778a10
+    sg/svr.cu)
+    # sg/umap.cu)
 
   target_link_libraries(sg_benchmark
     ${CUML_CPP_TARGET}
