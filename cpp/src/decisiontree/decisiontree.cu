--- conflicted
+++ resolved
@@ -110,27 +110,6 @@
                      unique_labels, tree, tree_params);
 }
 
-<<<<<<< HEAD
-/**
- * @defgroup Decision Tree Classifier - Predict function
- * @brief Predict target feature for input data; n-ary classification for
- *   single feature supported. Inference of trees is CPU only for now.
- * @param[in] handle: cumlHandle (currently unused; API placeholder)
- * @param[in] tree: CPU pointer to TreeMetaDataNode.
- * @param[in] rows: test data (n_rows samples, n_cols features) in row major format.
- *    Current impl. expects a CPU pointer. TODO future API change.
- * @param[in] n_rows: number of  data samples.
- * @param[in] n_cols: number of features (excluding target feature).
- * @param[in,out] predictions: n_rows predicted labels. Current impl. expects a
- *    CPU pointer, user allocated. TODO future API change.
- * @param[in] verbosity: verbosity level for logging messages during execution.
- *                       A negative value means to not perform an explicit
- *                       `setLevel()` call, but to continue with the level that
- *                       the caller itself might have set.
- * @{
- */
-=======
->>>>>>> 4bbea23f
 void decisionTreeClassifierPredict(const ML::cumlHandle &handle,
                                    const TreeClassifierF *tree,
                                    const float *rows, const int n_rows,
@@ -177,27 +156,6 @@
                     tree, tree_params);
 }
 
-<<<<<<< HEAD
-/**
- * @defgroup Decision Tree Regressor - Predict function
- * @brief Predict target feature for input data; regression for single feature supported.
- *   Inference of trees is CPU only for now.
- * @param[in] handle: cumlHandle (currently unused; API placeholder)
- * @param[in] tree: CPU pointer to TreeMetaDataNode.
- * @param[in] rows: test data (n_rows samples, n_cols features) in row major format.
- *   Current impl. expects a CPU pointer. TODO future API change.
- * @param[in] n_rows: number of  data samples.
- * @param[in] n_cols: number of features (excluding target feature).
- * @param[in,out] predictions: n_rows predicted labels. Current impl. expects a CPU
- *   pointer, user allocated. TODO future API change.
- * @param[in] verbosity: verbosity level for logging messages during execution.
- *                       A negative value means to not perform an explicit
- *                       `setLevel()` call, but to continue with the level that
- *                       the caller itself might have set.
- * @{
- */
-=======
->>>>>>> 4bbea23f
 void decisionTreeRegressorPredict(const ML::cumlHandle &handle,
                                   const TreeRegressorF *tree, const float *rows,
                                   const int n_rows, const int n_cols,
