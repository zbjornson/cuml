/*
 * Copyright (c) 2019-2020, NVIDIA CORPORATION.
 *
 * Licensed under the Apache License, Version 2.0 (the "License");
 * you may not use this file except in compliance with the License.
 * You may obtain a copy of the License at
 *
 *     http://www.apache.org/licenses/LICENSE-2.0
 *
 * Unless required by applicable law or agreed to in writing, software
 * distributed under the License is distributed on an "AS IS" BASIS,
 * WITHOUT WARRANTIES OR CONDITIONS OF ANY KIND, either express or implied.
 * See the License for the specific language governing permissions and
 * limitations under the License.
 */

#include <cuml/manifold/tsne.h>
<<<<<<< HEAD
#include <raft/cudart_utils.h>
#include <common/device_buffer.hpp>
#include <cuml/common/logger.hpp>
#include "distances.cuh"
#include "exact_kernels.cuh"
#include "utils.cuh"

#include "barnes_hut_tsne.cuh"
#include "exact_tsne.cuh"
#include "fft_tsne.cuh"

namespace ML {

void TSNE_fit(const raft::handle_t &handle, const float *X, float *Y,
              const int n, const int p, const int dim, int n_neighbors,
              const float theta, const float epssq, float perplexity,
              const int perplexity_max_iter, const float perplexity_tol,
              const float early_exaggeration, const float late_exaggeration,
              const int exaggeration_iter, const float min_gain,
              const float pre_learning_rate, const float post_learning_rate,
              const int max_iter, const float min_grad_norm,
              const float pre_momentum, const float post_momentum,
              const long long random_state, int verbosity,
              const bool initialize_embeddings, TSNE_ALGORITHM algorithm) {
  ASSERT(n > 0 && p > 0 && n_neighbors > 0 && X != nullptr && Y != nullptr,
         "Wrong input args");
  ML::Logger::get().setLevel(verbosity);
  if (dim != 2) {
    CUML_LOG_ERROR("t-SNE only works for dim == 2.");
    return;
  }
  if (n_neighbors > n) n_neighbors = n;
  if (n_neighbors > 1023) {
    CUML_LOG_WARN("FAISS only supports maximum n_neighbors = 1023.");
    n_neighbors = 1023;
  }
  // Perplexity must be less than number of datapoints
  // "How to Use t-SNE Effectively" https://distill.pub/2016/misread-tsne/
  if (perplexity > n) perplexity = n;
=======
#include "tsne_runner.cuh"

namespace ML {

template <typename tsne_input, typename value_idx, typename value_t>
void _fit(const raft::handle_t &handle, tsne_input &input,
          knn_graph<value_idx, value_t> &k_graph, const value_idx dim,
          const float theta, const float epssq, float perplexity,
          const int perplexity_max_iter, const float perplexity_tol,
          const float early_exaggeration, const int exaggeration_iter,
          const float min_gain, const float pre_learning_rate,
          const float post_learning_rate, const int max_iter,
          const float min_grad_norm, const float pre_momentum,
          const float post_momentum, const long long random_state,
          int verbosity, const bool initialize_embeddings, bool barnes_hut) {
  TSNE_runner<tsne_input, value_idx, value_t> runner(
    handle, input, k_graph, dim, theta, epssq, perplexity, perplexity_max_iter,
    perplexity_tol, early_exaggeration, exaggeration_iter, min_gain,
    pre_learning_rate, post_learning_rate, max_iter, min_grad_norm,
    pre_momentum, post_momentum, random_state, verbosity, initialize_embeddings,
    barnes_hut);
>>>>>>> 416e85de

  runner.run();
}

void TSNE_fit(const raft::handle_t &handle, float *X, float *Y, int n, int p,
              int64_t *knn_indices, float *knn_dists, const int dim,
              int n_neighbors, const float theta, const float epssq,
              float perplexity, const int perplexity_max_iter,
              const float perplexity_tol, const float early_exaggeration,
              const int exaggeration_iter, const float min_gain,
              const float pre_learning_rate, const float post_learning_rate,
              const int max_iter, const float min_grad_norm,
              const float pre_momentum, const float post_momentum,
              const long long random_state, int verbosity,
              const bool initialize_embeddings, bool barnes_hut) {
  ASSERT(n > 0 && p > 0 && dim > 0 && n_neighbors > 0 && X != NULL && Y != NULL,
         "Wrong input args");

  manifold_dense_inputs_t<float> input(X, Y, n, p);
  knn_graph<int64_t, float> k_graph(n, n_neighbors, knn_indices, knn_dists);

  _fit<manifold_dense_inputs_t<float>, knn_indices_dense_t, float>(
    handle, input, k_graph, dim, theta, epssq, perplexity, perplexity_max_iter,
    perplexity_tol, early_exaggeration, exaggeration_iter, min_gain,
    pre_learning_rate, post_learning_rate, max_iter, min_grad_norm,
    pre_momentum, post_momentum, random_state, verbosity, initialize_embeddings,
    barnes_hut);
}

void TSNE_fit_sparse(const raft::handle_t &handle, int *indptr, int *indices,
                     float *data, float *Y, int nnz, int n, int p,
                     int *knn_indices, float *knn_dists, const int dim,
                     int n_neighbors, const float theta, const float epssq,
                     float perplexity, const int perplexity_max_iter,
                     const float perplexity_tol, const float early_exaggeration,
                     const int exaggeration_iter, const float min_gain,
                     const float pre_learning_rate,
                     const float post_learning_rate, const int max_iter,
                     const float min_grad_norm, const float pre_momentum,
                     const float post_momentum, const long long random_state,
                     int verbosity, const bool initialize_embeddings,
                     bool barnes_hut) {
  ASSERT(n > 0 && p > 0 && dim > 0 && n_neighbors > 0 && indptr != NULL &&
           indices != NULL && data != NULL && Y != NULL,
         "Wrong input args");

<<<<<<< HEAD
  START_TIMER;
  //---------------------------------------------------
  // Convert data to COO layout
  MLCommon::Sparse::COO<float> COO_Matrix(d_alloc, stream);
  TSNE::symmetrize_perplexity(P.data(), indices.data(), n, n_neighbors,
                              &COO_Matrix, stream, handle);
  P.release(stream);
  indices.release(stream);
  const int NNZ = COO_Matrix.nnz;
  float *VAL = COO_Matrix.vals();
  const int *COL = COO_Matrix.cols();
  const int *ROW = COO_Matrix.rows();
  //---------------------------------------------------
  END_TIMER(SymmetrizeTime);

  switch (algorithm) {
    case TSNE_ALGORITHM::BARNES_HUT:
      TSNE::Barnes_Hut(VAL, COL, ROW, NNZ, handle, Y, n, theta, epssq,
                       early_exaggeration, late_exaggeration, exaggeration_iter,
                       min_gain, pre_learning_rate, post_learning_rate,
                       max_iter, min_grad_norm, pre_momentum, post_momentum,
                       random_state, initialize_embeddings);
      break;
    case TSNE_ALGORITHM::FFT:
      TSNE::FFT_TSNE(VAL, COL, ROW, NNZ, handle, Y, n, early_exaggeration,
                     late_exaggeration, exaggeration_iter, pre_learning_rate,
                     post_learning_rate, max_iter, min_grad_norm, pre_momentum,
                     post_momentum, random_state, initialize_embeddings);
      break;
    case TSNE_ALGORITHM::EXACT:
      TSNE::Exact_TSNE(VAL, COL, ROW, NNZ, handle, Y, n, dim,
                       early_exaggeration, late_exaggeration, exaggeration_iter,
                       min_gain, pre_learning_rate, post_learning_rate,
                       max_iter, min_grad_norm, pre_momentum, post_momentum,
                       random_state, initialize_embeddings);
      break;
  }
=======
  manifold_sparse_inputs_t<int, float> input(indptr, indices, data, Y, nnz, n,
                                             p);
  knn_graph<int, float> k_graph(n, n_neighbors, knn_indices, knn_dists);

  _fit<manifold_sparse_inputs_t<int, float>, knn_indices_sparse_t, float>(
    handle, input, k_graph, dim, theta, epssq, perplexity, perplexity_max_iter,
    perplexity_tol, early_exaggeration, exaggeration_iter, min_gain,
    pre_learning_rate, post_learning_rate, max_iter, min_grad_norm,
    pre_momentum, post_momentum, random_state, verbosity, initialize_embeddings,
    barnes_hut);
>>>>>>> 416e85de
}

}  // namespace ML<|MERGE_RESOLUTION|>--- conflicted
+++ resolved
@@ -15,47 +15,6 @@
  */
 
 #include <cuml/manifold/tsne.h>
-<<<<<<< HEAD
-#include <raft/cudart_utils.h>
-#include <common/device_buffer.hpp>
-#include <cuml/common/logger.hpp>
-#include "distances.cuh"
-#include "exact_kernels.cuh"
-#include "utils.cuh"
-
-#include "barnes_hut_tsne.cuh"
-#include "exact_tsne.cuh"
-#include "fft_tsne.cuh"
-
-namespace ML {
-
-void TSNE_fit(const raft::handle_t &handle, const float *X, float *Y,
-              const int n, const int p, const int dim, int n_neighbors,
-              const float theta, const float epssq, float perplexity,
-              const int perplexity_max_iter, const float perplexity_tol,
-              const float early_exaggeration, const float late_exaggeration,
-              const int exaggeration_iter, const float min_gain,
-              const float pre_learning_rate, const float post_learning_rate,
-              const int max_iter, const float min_grad_norm,
-              const float pre_momentum, const float post_momentum,
-              const long long random_state, int verbosity,
-              const bool initialize_embeddings, TSNE_ALGORITHM algorithm) {
-  ASSERT(n > 0 && p > 0 && n_neighbors > 0 && X != nullptr && Y != nullptr,
-         "Wrong input args");
-  ML::Logger::get().setLevel(verbosity);
-  if (dim != 2) {
-    CUML_LOG_ERROR("t-SNE only works for dim == 2.");
-    return;
-  }
-  if (n_neighbors > n) n_neighbors = n;
-  if (n_neighbors > 1023) {
-    CUML_LOG_WARN("FAISS only supports maximum n_neighbors = 1023.");
-    n_neighbors = 1023;
-  }
-  // Perplexity must be less than number of datapoints
-  // "How to Use t-SNE Effectively" https://distill.pub/2016/misread-tsne/
-  if (perplexity > n) perplexity = n;
-=======
 #include "tsne_runner.cuh"
 
 namespace ML {
@@ -65,19 +24,19 @@
           knn_graph<value_idx, value_t> &k_graph, const value_idx dim,
           const float theta, const float epssq, float perplexity,
           const int perplexity_max_iter, const float perplexity_tol,
-          const float early_exaggeration, const int exaggeration_iter,
+          const float early_exaggeration, const float late_exaggeration,
+          const int exaggeration_iter,
           const float min_gain, const float pre_learning_rate,
           const float post_learning_rate, const int max_iter,
           const float min_grad_norm, const float pre_momentum,
           const float post_momentum, const long long random_state,
-          int verbosity, const bool initialize_embeddings, bool barnes_hut) {
+          int verbosity, const bool initialize_embeddings, TSNE_ALGORITHM algorithm) {
   TSNE_runner<tsne_input, value_idx, value_t> runner(
     handle, input, k_graph, dim, theta, epssq, perplexity, perplexity_max_iter,
-    perplexity_tol, early_exaggeration, exaggeration_iter, min_gain,
+    perplexity_tol, early_exaggeration, late_exaggeration, exaggeration_iter, min_gain,
     pre_learning_rate, post_learning_rate, max_iter, min_grad_norm,
     pre_momentum, post_momentum, random_state, verbosity, initialize_embeddings,
-    barnes_hut);
->>>>>>> 416e85de
+    algorithm);
 
   runner.run();
 }
@@ -87,12 +46,13 @@
               int n_neighbors, const float theta, const float epssq,
               float perplexity, const int perplexity_max_iter,
               const float perplexity_tol, const float early_exaggeration,
+              const float late_exaggeration,
               const int exaggeration_iter, const float min_gain,
               const float pre_learning_rate, const float post_learning_rate,
               const int max_iter, const float min_grad_norm,
               const float pre_momentum, const float post_momentum,
               const long long random_state, int verbosity,
-              const bool initialize_embeddings, bool barnes_hut) {
+              const bool initialize_embeddings, TSNE_ALGORITHM algorithm) {
   ASSERT(n > 0 && p > 0 && dim > 0 && n_neighbors > 0 && X != NULL && Y != NULL,
          "Wrong input args");
 
@@ -101,10 +61,10 @@
 
   _fit<manifold_dense_inputs_t<float>, knn_indices_dense_t, float>(
     handle, input, k_graph, dim, theta, epssq, perplexity, perplexity_max_iter,
-    perplexity_tol, early_exaggeration, exaggeration_iter, min_gain,
+    perplexity_tol, early_exaggeration, late_exaggeration, exaggeration_iter, min_gain,
     pre_learning_rate, post_learning_rate, max_iter, min_grad_norm,
     pre_momentum, post_momentum, random_state, verbosity, initialize_embeddings,
-    barnes_hut);
+    algorithm);
 }
 
 void TSNE_fit_sparse(const raft::handle_t &handle, int *indptr, int *indices,
@@ -113,67 +73,29 @@
                      int n_neighbors, const float theta, const float epssq,
                      float perplexity, const int perplexity_max_iter,
                      const float perplexity_tol, const float early_exaggeration,
+                     const float late_exaggeration,
                      const int exaggeration_iter, const float min_gain,
                      const float pre_learning_rate,
                      const float post_learning_rate, const int max_iter,
                      const float min_grad_norm, const float pre_momentum,
                      const float post_momentum, const long long random_state,
                      int verbosity, const bool initialize_embeddings,
-                     bool barnes_hut) {
+                     TSNE_ALGORITHM algorithm) {
+
   ASSERT(n > 0 && p > 0 && dim > 0 && n_neighbors > 0 && indptr != NULL &&
            indices != NULL && data != NULL && Y != NULL,
          "Wrong input args");
 
-<<<<<<< HEAD
-  START_TIMER;
-  //---------------------------------------------------
-  // Convert data to COO layout
-  MLCommon::Sparse::COO<float> COO_Matrix(d_alloc, stream);
-  TSNE::symmetrize_perplexity(P.data(), indices.data(), n, n_neighbors,
-                              &COO_Matrix, stream, handle);
-  P.release(stream);
-  indices.release(stream);
-  const int NNZ = COO_Matrix.nnz;
-  float *VAL = COO_Matrix.vals();
-  const int *COL = COO_Matrix.cols();
-  const int *ROW = COO_Matrix.rows();
-  //---------------------------------------------------
-  END_TIMER(SymmetrizeTime);
-
-  switch (algorithm) {
-    case TSNE_ALGORITHM::BARNES_HUT:
-      TSNE::Barnes_Hut(VAL, COL, ROW, NNZ, handle, Y, n, theta, epssq,
-                       early_exaggeration, late_exaggeration, exaggeration_iter,
-                       min_gain, pre_learning_rate, post_learning_rate,
-                       max_iter, min_grad_norm, pre_momentum, post_momentum,
-                       random_state, initialize_embeddings);
-      break;
-    case TSNE_ALGORITHM::FFT:
-      TSNE::FFT_TSNE(VAL, COL, ROW, NNZ, handle, Y, n, early_exaggeration,
-                     late_exaggeration, exaggeration_iter, pre_learning_rate,
-                     post_learning_rate, max_iter, min_grad_norm, pre_momentum,
-                     post_momentum, random_state, initialize_embeddings);
-      break;
-    case TSNE_ALGORITHM::EXACT:
-      TSNE::Exact_TSNE(VAL, COL, ROW, NNZ, handle, Y, n, dim,
-                       early_exaggeration, late_exaggeration, exaggeration_iter,
-                       min_gain, pre_learning_rate, post_learning_rate,
-                       max_iter, min_grad_norm, pre_momentum, post_momentum,
-                       random_state, initialize_embeddings);
-      break;
-  }
-=======
   manifold_sparse_inputs_t<int, float> input(indptr, indices, data, Y, nnz, n,
                                              p);
   knn_graph<int, float> k_graph(n, n_neighbors, knn_indices, knn_dists);
 
   _fit<manifold_sparse_inputs_t<int, float>, knn_indices_sparse_t, float>(
     handle, input, k_graph, dim, theta, epssq, perplexity, perplexity_max_iter,
-    perplexity_tol, early_exaggeration, exaggeration_iter, min_gain,
+    perplexity_tol, early_exaggeration, late_exaggeration, exaggeration_iter, min_gain,
     pre_learning_rate, post_learning_rate, max_iter, min_grad_norm,
     pre_momentum, post_momentum, random_state, verbosity, initialize_embeddings,
-    barnes_hut);
->>>>>>> 416e85de
+    algorithm);
 }
 
 }  // namespace ML