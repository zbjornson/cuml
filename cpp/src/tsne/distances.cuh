/*
 * Copyright (c) 2019-2020, NVIDIA CORPORATION.
 *
 * Licensed under the Apache License, Version 2.0 (the "License");
 * you may not use this file except in compliance with the License.
 * You may obtain a copy of the License at
 *
 *     http://www.apache.org/licenses/LICENSE-2.0
 *
 * Unless required by applicable law or agreed to in writing, software
 * distributed under the License is distributed on an "AS IS" BASIS,
 * WITHOUT WARRANTIES OR CONDITIONS OF ANY KIND, either express or implied.
 * See the License for the specific language governing permissions and
 * limitations under the License.
 */

#pragma once

#include <raft/cudart_utils.h>
#include <cuml/neighbors/knn_sparse.hpp>
#include <raft/linalg/eltwise.cuh>
#include <selection/knn.cuh>
#include <sparse/coo.cuh>
#include <sparse/knn.cuh>

#include <cuml/manifold/common.hpp>

#include <raft/error.hpp>

namespace ML {
namespace TSNE {

/**
 * @brief Uses FAISS's KNN to find the top n_neighbors. This speeds up the attractive forces.
 * @param[in] input: dense/sparse manifold input
 * @param[out] indices: The output indices from KNN.
 * @param[out] distances: The output sorted distances from KNN.
 * @param[in] n_neighbors: The number of nearest neighbors you want.
 * @param[in] d_alloc: device allocator
 * @param[in] stream: The GPU stream.
 */
template <typename tsne_input, typename value_idx, typename value_t>
void get_distances(const raft::handle_t &handle, tsne_input &input,
                   knn_graph<value_idx, value_t> &k_graph, cudaStream_t stream);

// dense, int64 indices
template <>
void get_distances(const raft::handle_t &handle,
                   manifold_dense_inputs_t<float> &input,
                   knn_graph<int64_t, float> &k_graph, cudaStream_t stream) {
  // TODO: for TSNE transform first fit some points then transform with 1/(1+d^2)
  // #861

  std::vector<float *> input_vec = {input.X};
  std::vector<int> sizes_vec = {input.n};

  /**
 * std::vector<float *> &input, std::vector<int> &sizes,
                     IntType D, float *search_items, IntType n, int64_t *res_I,
                     float *res_D, IntType k,
                     std::shared_ptr<deviceAllocator> allocator,
                     cudaStream_t userStream,
 */

  MLCommon::Selection::brute_force_knn(input_vec, sizes_vec, input.d, input.X,
                                       input.n, k_graph.knn_indices,
                                       k_graph.knn_dists, k_graph.n_neighbors,
                                       handle.get_device_allocator(), stream);
}

// dense, int32 indices
template <>
void get_distances(const raft::handle_t &handle,
                   manifold_dense_inputs_t<float> &input,
                   knn_graph<int, float> &k_graph, cudaStream_t stream) {
  throw raft::exception(
    "Dense TSNE does not support 32-bit integer indices yet.");
}

// sparse, int32
template <>
void get_distances(const raft::handle_t &handle,
                   manifold_sparse_inputs_t<int, float> &input,
                   knn_graph<int, float> &k_graph, cudaStream_t stream) {
  MLCommon::Sparse::Selection::brute_force_knn(
    input.indptr, input.indices, input.data, input.nnz, input.n, input.d,
    input.indptr, input.indices, input.data, input.nnz, input.n, input.d,
    k_graph.knn_indices, k_graph.knn_dists, k_graph.n_neighbors,
    handle.get_cusparse_handle(), handle.get_device_allocator(), stream,
    ML::Sparse::DEFAULT_BATCH_SIZE, ML::Sparse::DEFAULT_BATCH_SIZE,
    ML::MetricType::METRIC_L2);
}

// sparse, int64
template <>
void get_distances(const raft::handle_t &handle,
                   manifold_sparse_inputs_t<int64_t, float> &input,
                   knn_graph<int64_t, float> &k_graph, cudaStream_t stream) {
  throw raft::exception(
    "Sparse TSNE does not support 64-bit integer indices yet.");
}

/**
 * @brief   Find the maximum element in the distances matrix, then divide all entries by this.
 *          This promotes exp(distances) to not explode.
 * @param[in] n: The number of rows in the data X.
 * @param[in] distances: The output sorted distances from KNN.
 * @param[in] n_neighbors: The number of nearest neighbors you want.
 * @param[in] stream: The GPU stream.
 */
template <typename value_idx, typename value_t>
void normalize_distances(const value_idx n, value_t *distances,
                         const int n_neighbors, cudaStream_t stream) {
  // Now D / max(abs(D)) to allow exp(D) to not explode
  thrust::device_ptr<value_t> begin = thrust::device_pointer_cast(distances);
  value_t maxNorm = *thrust::max_element(thrust::cuda::par.on(stream), begin,
                                         begin + n * n_neighbors);
  if (maxNorm == 0.0f) maxNorm = 1.0f;

  // Divide distances inplace by max
  const value_t div = 1.0f / maxNorm;  // Mult faster than div
  raft::linalg::scalarMultiply(distances, distances, div, n * n_neighbors,
                               stream);
}

/**
 * @brief Performs P + P.T.
 * @param[in] P: The perplexity matrix (n, k)
 * @param[in] indices: The input sorted indices from KNN.
 * @param[in] n: The number of rows in the data X.
 * @param[in] k: The number of nearest neighbors.
 * @param[out] COO_Matrix: The final P + P.T output COO matrix.
 * @param[in] stream: The GPU stream.
 * @param[in] handle: The GPU handle.
 */
<<<<<<< HEAD
void symmetrize_perplexity(float *P, long *indices, const int n, const int k,
                           MLCommon::Sparse::COO<float> *COO_Matrix,
                           cudaStream_t stream, const raft::handle_t &handle) {
  // Perform (P + P.T) / P_sum
  const float div = 1.0f / (2.0f * n);
=======
template <typename value_idx, typename value_t, int TPB_X = 32>
void symmetrize_perplexity(
  float *P, value_idx *indices, const value_idx n, const int k,
  const value_t exaggeration,
  MLCommon::Sparse::COO<value_t, value_idx> *COO_Matrix, cudaStream_t stream,
  const raft::handle_t &handle) {
  // Perform (P + P.T) / P_sum * early_exaggeration
  const value_t div = exaggeration / (2.0f * n);
>>>>>>> 416e85de
  raft::linalg::scalarMultiply(P, P, div, n * k, stream);

  // Symmetrize to form P + P.T
  MLCommon::Sparse::from_knn_symmetrize_matrix(
    indices, P, n, k, COO_Matrix, stream, handle.get_device_allocator());
}

}  // namespace TSNE
}  // namespace ML<|MERGE_RESOLUTION|>--- conflicted
+++ resolved
@@ -133,13 +133,6 @@
  * @param[in] stream: The GPU stream.
  * @param[in] handle: The GPU handle.
  */
-<<<<<<< HEAD
-void symmetrize_perplexity(float *P, long *indices, const int n, const int k,
-                           MLCommon::Sparse::COO<float> *COO_Matrix,
-                           cudaStream_t stream, const raft::handle_t &handle) {
-  // Perform (P + P.T) / P_sum
-  const float div = 1.0f / (2.0f * n);
-=======
 template <typename value_idx, typename value_t, int TPB_X = 32>
 void symmetrize_perplexity(
   float *P, value_idx *indices, const value_idx n, const int k,
@@ -147,8 +140,7 @@
   MLCommon::Sparse::COO<value_t, value_idx> *COO_Matrix, cudaStream_t stream,
   const raft::handle_t &handle) {
   // Perform (P + P.T) / P_sum * early_exaggeration
-  const value_t div = exaggeration / (2.0f * n);
->>>>>>> 416e85de
+  const value_t div = 1.0f / (2.0f * n);
   raft::linalg::scalarMultiply(P, P, div, n * k, stream);
 
   // Symmetrize to form P + P.T
