/*
 * Copyright (c) 2019-2020, NVIDIA CORPORATION.
 *
 * Licensed under the Apache License, Version 2.0 (the "License");
 * you may not use this file except in compliance with the License.
 * You may obtain a copy of the License at
 *
 *     http://www.apache.org/licenses/LICENSE-2.0
 *
 * Unless required by applicable law or agreed to in writing, software
 * distributed under the License is distributed on an "AS IS" BASIS,
 * WITHOUT WARRANTIES OR CONDITIONS OF ANY KIND, either express or implied.
 * See the License for the specific language governing permissions and
 * limitations under the License.
 */
#pragma once

#include <distance/distance.h>
#include <distance/fused_l2_nn.h>
#include <linalg/binary_op.h>
#include <linalg/matrix_vector_op.h>
#include <linalg/mean_squared_error.h>
#include <linalg/reduce.h>
#include <linalg/reduce_rows_by_key.h>
#include <matrix/gather.h>
#include <random/permute.h>
#include <random/rng.h>
#include <random>

#include <ml_cuda_utils.h>

#include <thrust/equal.h>
#include <thrust/execution_policy.h>
#include <thrust/fill.h>
#include <thrust/for_each.h>
#include <thrust/scan.h>
#include <numeric>

#include <common/allocatorAdapter.hpp>
#include <common/cumlHandle.hpp>
#include <common/cuml_comms_int.hpp>
#include <common/device_buffer.hpp>
#include <common/host_buffer.hpp>
#include <common/tensor.hpp>

#include <cuml/cluster/kmeans.hpp>
#include <cuml/common/logger.hpp>

#include <fstream>

namespace ML {

#define LOG(handle, verbose, fmt, ...)                                   \
  do {                                                                   \
    bool verbose_ = verbose;                                             \
    if (handle.commsInitialized()) {                                     \
      const MLCommon::cumlCommunicator &comm = handle.getCommunicator(); \
      const int my_rank = comm.getRank();                                \
      verbose_ = verbose && (my_rank == 0);                              \
    }                                                                    \
    if (verbose_) {                                                      \
      CUML_LOG_INFO(fmt, ##__VA_ARGS__);                                 \
    }                                                                    \
  } while (0)

namespace kmeans {
namespace detail {

template <typename LabelT, typename DataT>
struct FusedL2NNReduceOp {
  LabelT offset;

  FusedL2NNReduceOp(LabelT _offset) : offset(_offset){};

  typedef typename cub::KeyValuePair<LabelT, DataT> KVP;
  DI void operator()(KVP *out, const KVP &other) {
    if (other.value < out->value) {
      out->key = offset + other.key;
      out->value = other.value;
    }
  }

  DI void operator()(DataT *out, const KVP &other) {
    if (other.value < *out) {
      *out = other.value;
    }
  }

  DI void init(DataT *out, DataT maxVal) { *out = maxVal; }
  DI void init(KVP *out, DataT maxVal) {
    out->key = -1;
    out->value = maxVal;
  }
};

template <typename DataT>
struct SamplingOp {
  DataT *rnd;
  int *flag;
  DataT cluster_cost;
  double oversampling_factor;
  int n_clusters;

  CUB_RUNTIME_FUNCTION __forceinline__ SamplingOp(DataT c, double l, int k,
                                                  DataT *rand, int *ptr)
    : cluster_cost(c),
      oversampling_factor(l),
      n_clusters(k),
      rnd(rand),
      flag(ptr) {}

  __host__ __device__ __forceinline__ bool operator()(
    const cub::KeyValuePair<ptrdiff_t, DataT> &a) const {
    DataT prob_threshold = (DataT)rnd[a.key];

    DataT prob_x =
      ((oversampling_factor * n_clusters * a.value) / cluster_cost);

    return !flag[a.key] && (prob_x > prob_threshold);
  }
};

template <typename IndexT, typename DataT>
struct KeyValueIndexOp {
  __host__ __device__ __forceinline__ IndexT
  operator()(const cub::KeyValuePair<IndexT, DataT> &a) const {
    return a.key;
  }
};

template <typename CountT>
CountT getDataBatchSize(const KMeansParams &params, CountT n_samples) {
  auto minVal = std::min(params.batch_samples, n_samples);
  return (minVal == 0) ? n_samples : minVal;
}

template <typename CountT>
CountT getCentroidsBatchSize(const KMeansParams &params,
                             CountT n_local_clusters) {
  auto minVal = std::min(params.batch_centroids, n_local_clusters);
  return (minVal == 0) ? n_local_clusters : minVal;
}

// Computes the intensity histogram from a sequence of labels
template <typename SampleIteratorT, typename CounterT>
void countLabels(const cumlHandle_impl &handle, SampleIteratorT labels,
                 CounterT *count, int n_samples, int n_clusters,
                 MLCommon::device_buffer<char> &workspace,
                 cudaStream_t stream) {
  int num_levels = n_clusters + 1;
  int lower_level = 0;
  int upper_level = n_clusters;

  size_t temp_storage_bytes = 0;
  CUDA_CHECK(cub::DeviceHistogram::HistogramEven(
    nullptr, temp_storage_bytes, labels, count, num_levels, lower_level,
    upper_level, n_samples, stream));

  workspace.resize(temp_storage_bytes, stream);

  CUDA_CHECK(cub::DeviceHistogram::HistogramEven(
    workspace.data(), temp_storage_bytes, labels, count, num_levels,
    lower_level, upper_level, n_samples, stream));
}

template <typename DataT, typename IndexT>
Tensor<DataT, 2, IndexT> sampleCentroids(
  const cumlHandle_impl &handle, Tensor<DataT, 2, IndexT> &X,
  Tensor<DataT, 1, IndexT> &minClusterDistance,
  Tensor<int, 1, IndexT> &isSampleCentroid,
  typename kmeans::detail::SamplingOp<DataT> &select_op,
  MLCommon::device_buffer<char> &workspace, cudaStream_t stream) {
  int n_local_samples = X.getSize(0);
  int n_features = X.getSize(1);

  Tensor<int, 1> nSelected({1}, handle.getDeviceAllocator(), stream);

  cub::ArgIndexInputIterator<DataT *> ip_itr(minClusterDistance.data());
  Tensor<cub::KeyValuePair<ptrdiff_t, DataT>, 1> sampledMinClusterDistance(
    {n_local_samples}, handle.getDeviceAllocator(), stream);
  size_t temp_storage_bytes = 0;
  CUDA_CHECK(cub::DeviceSelect::If(
    nullptr, temp_storage_bytes, ip_itr, sampledMinClusterDistance.data(),
    nSelected.data(), n_local_samples, select_op, stream));

  workspace.resize(temp_storage_bytes, stream);

  CUDA_CHECK(cub::DeviceSelect::If(workspace.data(), temp_storage_bytes, ip_itr,
                                   sampledMinClusterDistance.data(),
                                   nSelected.data(), n_local_samples, select_op,
                                   stream));

  int nPtsSampledInRank = 0;
  MLCommon::copy(&nPtsSampledInRank, nSelected.data(), nSelected.numElements(),
                 stream);
  CUDA_CHECK(cudaStreamSynchronize(stream));

  int *rawPtr_isSampleCentroid = isSampleCentroid.data();
  ML::thrustAllocatorAdapter alloc(handle.getDeviceAllocator(), stream);
  auto execution_policy = thrust::cuda::par(alloc).on(stream);
  thrust::for_each_n(execution_policy, sampledMinClusterDistance.begin(),
                     nPtsSampledInRank,
                     [=] __device__(cub::KeyValuePair<ptrdiff_t, DataT> val) {
                       rawPtr_isSampleCentroid[val.key] = 1;
                     });

  Tensor<DataT, 2, IndexT> inRankCp({nPtsSampledInRank, n_features},
                                    handle.getDeviceAllocator(), stream);

  MLCommon::Matrix::gather(
    X.data(), X.getSize(1), X.getSize(0), sampledMinClusterDistance.data(),
    nPtsSampledInRank, inRankCp.data(),
    [=] __device__(cub::KeyValuePair<ptrdiff_t, DataT> val) {  // MapTransformOp
      return val.key;
    },
    stream);

  return inRankCp;
}

template <typename DataT, typename IndexT, typename ReductionOpT>
void computeClusterCost(const cumlHandle_impl &handle,
                        Tensor<DataT, 1, IndexT> &minClusterDistance,
                        MLCommon::device_buffer<char> &workspace,
                        DataT *clusterCost, ReductionOpT reduction_op,
                        cudaStream_t stream) {
  size_t temp_storage_bytes = 0;
  CUDA_CHECK(cub::DeviceReduce::Reduce(
    nullptr, temp_storage_bytes, minClusterDistance.data(), clusterCost,
    minClusterDistance.numElements(), reduction_op, DataT(), stream));

  workspace.resize(temp_storage_bytes, stream);

  CUDA_CHECK(cub::DeviceReduce::Reduce(workspace.data(), temp_storage_bytes,
                                       minClusterDistance.data(), clusterCost,
                                       minClusterDistance.numElements(),
                                       reduction_op, DataT(), stream));
}

// calculate pairwise distance between 'dataset[n x d]' and 'centroids[k x d]',
// result will be stored in 'pairwiseDistance[n x k]'
template <typename DataT, typename IndexT>
void pairwiseDistance(const cumlHandle_impl &handle,
                      Tensor<DataT, 2, IndexT> &X,
                      Tensor<DataT, 2, IndexT> &centroids,
                      Tensor<DataT, 2, IndexT> &pairwiseDistance,
                      MLCommon::device_buffer<char> &workspace,
                      MLCommon::Distance::DistanceType metric,
                      cudaStream_t stream) {
  auto n_samples = X.getSize(0);
  auto n_features = X.getSize(1);
  auto n_clusters = centroids.getSize(0);

  ASSERT(X.getSize(1) == centroids.getSize(1),
         "# features in dataset and centroids are different (must be same)");
  MLCommon::Distance::pairwiseDistance<DataT, IndexT>(
    X.data(), centroids.data(), pairwiseDistance.data(), n_samples, n_clusters,
    n_features, workspace, metric, stream);
}

// Calculates a <key, value> pair for every sample in input 'X' where key is an
// index to an sample in 'centroids' (index of the nearest centroid) and 'value'
// is the distance between the sample and the 'centroid[key]'
template <typename DataT, typename IndexT>
void minClusterAndDistance(
  const cumlHandle_impl &handle, const KMeansParams &params,
  Tensor<DataT, 2, IndexT> &X, Tensor<DataT, 2, IndexT> &centroids,
  Tensor<cub::KeyValuePair<IndexT, DataT>, 1, IndexT> &minClusterAndDistance,
  Tensor<DataT, 1, IndexT> &L2NormX,
  MLCommon::device_buffer<DataT> &L2NormBuf_OR_DistBuf,
  MLCommon::device_buffer<char> &workspace,
  MLCommon::Distance::DistanceType metric, cudaStream_t stream) {
  auto n_samples = X.getSize(0);
  auto n_features = X.getSize(1);
  auto n_clusters = centroids.getSize(0);
  auto dataBatchSize = kmeans::detail::getDataBatchSize(params, n_samples);
  auto centroidsBatchSize =
    kmeans::detail::getCentroidsBatchSize(params, n_clusters);

  if (metric == MLCommon::Distance::EucExpandedL2 ||
      metric == MLCommon::Distance::EucExpandedL2Sqrt) {
    L2NormBuf_OR_DistBuf.resize(n_clusters, stream);
    MLCommon::LinAlg::rowNorm(L2NormBuf_OR_DistBuf.data(), centroids.data(),
                              centroids.getSize(1), centroids.getSize(0),
                              MLCommon::LinAlg::L2Norm, true, stream);
  } else {
    L2NormBuf_OR_DistBuf.resize(dataBatchSize * centroidsBatchSize, stream);
  }

  // Note - pairwiseDistance and centroidsNorm share the same buffer
  // centroidsNorm [n_clusters] - tensor wrapper around centroids L2 Norm
  Tensor<DataT, 1> centroidsNorm(L2NormBuf_OR_DistBuf.data(), {n_clusters});
  // pairwiseDistance[ns x nc] - tensor wrapper around the distance buffer
  Tensor<DataT, 2, IndexT> pairwiseDistance(
    L2NormBuf_OR_DistBuf.data(), {dataBatchSize, centroidsBatchSize});

  cub::KeyValuePair<IndexT, DataT> initial_value(
    0, std::numeric_limits<DataT>::max());

  ML::thrustAllocatorAdapter alloc(handle.getDeviceAllocator(), stream);
  auto thrust_exec_policy = thrust::cuda::par(alloc).on(stream);
  thrust::fill(thrust_exec_policy, minClusterAndDistance.begin(),
               minClusterAndDistance.end(), initial_value);

  // tile over the input dataset
  for (auto dIdx = 0; dIdx < n_samples; dIdx += dataBatchSize) {
    // # of samples for the current batch
    auto ns = std::min(dataBatchSize, n_samples - dIdx);

    // datasetView [ns x n_features] - view representing the current batch of
    // input dataset
    auto datasetView = X.template view<2>({ns, n_features}, {dIdx, 0});

    // minClusterAndDistanceView [ns x n_clusters]
    auto minClusterAndDistanceView =
      minClusterAndDistance.template view<1>({ns}, {dIdx});

    auto L2NormXView = L2NormX.template view<1>({ns}, {dIdx});

    // tile over the centroids
    for (auto cIdx = 0; cIdx < n_clusters; cIdx += centroidsBatchSize) {
      // # of centroids for the current batch
      auto nc = std::min(centroidsBatchSize, n_clusters - cIdx);

      // centroidsView [nc x n_features] - view representing the current batch
      // of centroids
      auto centroidsView =
        centroids.template view<2>({nc, n_features}, {cIdx, 0});

      if (metric == MLCommon::Distance::EucExpandedL2 ||
          metric == MLCommon::Distance::EucExpandedL2Sqrt) {
        auto centroidsNormView = centroidsNorm.template view<1>({nc}, {cIdx});
        workspace.resize((sizeof(int)) * ns, stream);

        FusedL2NNReduceOp<IndexT, DataT> redOp(cIdx);

        MLCommon::Distance::fusedL2NN<DataT, cub::KeyValuePair<IndexT, DataT>,
                                      IndexT>(
          minClusterAndDistanceView.data(), datasetView.data(),
          centroidsView.data(), L2NormXView.data(), centroidsNormView.data(),
          ns, nc, n_features, (void *)workspace.data(), redOp,
          (metric == MLCommon::Distance::EucExpandedL2) ? false : true, false,
          stream);
      } else {
        // pairwiseDistanceView [ns x nc] - view representing the pairwise
        // distance for current batch
        auto pairwiseDistanceView =
          pairwiseDistance.template view<2>({ns, nc}, {0, 0});

        // calculate pairwise distance between current tile of cluster centroids
        // and input dataset
        kmeans::detail::pairwiseDistance(handle, datasetView, centroidsView,
                                         pairwiseDistanceView, workspace,
                                         metric, stream);

        // argmin reduction returning <index, value> pair
        // calculates the closest centroid and the distance to the closest
        // centroid
        MLCommon::LinAlg::coalescedReduction(
          minClusterAndDistanceView.data(), pairwiseDistanceView.data(),
          pairwiseDistanceView.getSize(1), pairwiseDistanceView.getSize(0),
          initial_value, stream, true,
          [=] __device__(const DataT val, const IndexT i) {
            cub::KeyValuePair<IndexT, DataT> pair;
            pair.key = cIdx + i;
            pair.value = val;
            return pair;
          },
          [=] __device__(cub::KeyValuePair<IndexT, DataT> a,
                         cub::KeyValuePair<IndexT, DataT> b) {
            return (b.value < a.value) ? b : a;
          },
          [=] __device__(cub::KeyValuePair<IndexT, DataT> pair) {
            return pair;
          });
      }
    }
  }
}

template <typename DataT, typename IndexT>
void minClusterDistance(const cumlHandle_impl &handle,
                        const KMeansParams &params, Tensor<DataT, 2, IndexT> &X,
                        Tensor<DataT, 2, IndexT> &centroids,
                        Tensor<DataT, 1, IndexT> &minClusterDistance,
                        Tensor<DataT, 1, IndexT> &L2NormX,
                        MLCommon::device_buffer<DataT> &L2NormBuf_OR_DistBuf,
                        MLCommon::device_buffer<char> &workspace,
                        MLCommon::Distance::DistanceType metric,
                        cudaStream_t stream) {
  auto n_samples = X.getSize(0);
  auto n_features = X.getSize(1);
  auto n_clusters = centroids.getSize(0);

  auto dataBatchSize = kmeans::detail::getDataBatchSize(params, n_samples);
  auto centroidsBatchSize =
    kmeans::detail::getCentroidsBatchSize(params, n_clusters);

  if (metric == MLCommon::Distance::EucExpandedL2 ||
      metric == MLCommon::Distance::EucExpandedL2Sqrt) {
    L2NormBuf_OR_DistBuf.resize(n_clusters, stream);
    MLCommon::LinAlg::rowNorm(L2NormBuf_OR_DistBuf.data(), centroids.data(),
                              centroids.getSize(1), centroids.getSize(0),
                              MLCommon::LinAlg::L2Norm, true, stream);
  } else {
    L2NormBuf_OR_DistBuf.resize(dataBatchSize * centroidsBatchSize, stream);
  }

  // Note - pairwiseDistance and centroidsNorm share the same buffer
  // centroidsNorm [n_clusters] - tensor wrapper around centroids L2 Norm
  Tensor<DataT, 1> centroidsNorm(L2NormBuf_OR_DistBuf.data(), {n_clusters});
  // pairwiseDistance[ns x nc] - tensor wrapper around the distance buffer
  Tensor<DataT, 2, IndexT> pairwiseDistance(
    L2NormBuf_OR_DistBuf.data(), {dataBatchSize, centroidsBatchSize});

  ML::thrustAllocatorAdapter alloc(handle.getDeviceAllocator(), stream);
  auto thrust_exec_policy = thrust::cuda::par(alloc).on(stream);
  thrust::fill(thrust_exec_policy, minClusterDistance.begin(),
               minClusterDistance.end(), std::numeric_limits<DataT>::max());

  // tile over the input data and calculate distance matrix [n_samples x
  // n_clusters]
  for (int dIdx = 0; dIdx < n_samples; dIdx += dataBatchSize) {
    // # of samples for the current batch
    auto ns = std::min(dataBatchSize, n_samples - dIdx);

    // datasetView [ns x n_features] - view representing the current batch of
    // input dataset
    auto datasetView = X.template view<2>({ns, n_features}, {dIdx, 0});

    // minClusterDistanceView [ns x n_clusters]
    auto minClusterDistanceView =
      minClusterDistance.template view<1>({ns}, {dIdx});

    auto L2NormXView = L2NormX.template view<1>({ns}, {dIdx});

    // tile over the centroids
    for (auto cIdx = 0; cIdx < n_clusters; cIdx += centroidsBatchSize) {
      // # of centroids for the current batch
      auto nc = std::min(centroidsBatchSize, n_clusters - cIdx);

      // centroidsView [nc x n_features] - view representing the current batch
      // of centroids
      auto centroidsView =
        centroids.template view<2>({nc, n_features}, {cIdx, 0});

      if (metric == MLCommon::Distance::EucExpandedL2 ||
          metric == MLCommon::Distance::EucExpandedL2Sqrt) {
        auto centroidsNormView = centroidsNorm.template view<1>({nc}, {cIdx});
        workspace.resize((sizeof(int)) * ns, stream);

        FusedL2NNReduceOp<IndexT, DataT> redOp(cIdx);
        MLCommon::Distance::fusedL2NN<DataT, DataT, IndexT>(
          minClusterDistanceView.data(), datasetView.data(),
          centroidsView.data(), L2NormXView.data(), centroidsNormView.data(),
          ns, nc, n_features, (void *)workspace.data(), redOp,
          (metric == MLCommon::Distance::EucExpandedL2) ? false : true, false,
          stream);
      } else {
        // pairwiseDistanceView [ns x nc] - view representing the pairwise
        // distance for current batch
        auto pairwiseDistanceView =
          pairwiseDistance.template view<2>({ns, nc}, {0, 0});

        // calculate pairwise distance between current tile of cluster centroids
        // and input dataset
        kmeans::detail::pairwiseDistance(handle, datasetView, centroidsView,
                                         pairwiseDistanceView, workspace,
                                         metric, stream);

        MLCommon::LinAlg::coalescedReduction(
          minClusterDistanceView.data(), pairwiseDistanceView.data(),
          pairwiseDistanceView.getSize(1), pairwiseDistanceView.getSize(0),
          std::numeric_limits<DataT>::max(), stream, true,
          [=] __device__(DataT val, int i) {  // MainLambda
            return val;
          },
          [=] __device__(DataT a, DataT b) {  // ReduceLambda
            return (b < a) ? b : a;
          },
          [=] __device__(DataT val) {  // FinalLambda
            return val;
          });
      }
    }
  }
}

// shuffle and randomly select 'n_samples_to_gather' from input 'in' and stores
// in 'out' does not modify the input
template <typename DataT, typename IndexT>
void shuffleAndGather(const cumlHandle_impl &handle,
                      const Tensor<DataT, 2, IndexT> &in,
                      Tensor<DataT, 2, IndexT> &out, size_t n_samples_to_gather,
                      int seed, cudaStream_t stream,
                      MLCommon::device_buffer<char> *workspace = nullptr) {
  auto n_samples = in.getSize(0);
  auto n_features = in.getSize(1);

  Tensor<IndexT, 1> indices({n_samples}, handle.getDeviceAllocator(), stream);

  if (workspace) {
    // shuffle indices on device using ml-prims
    MLCommon::Random::permute<DataT>(indices.data(), nullptr, nullptr,
                                     in.getSize(1), in.getSize(0), true,
                                     stream);
  } else {
    // shuffle indices on host and copy to device...
    MLCommon::host_buffer<IndexT> ht_indices(handle.getHostAllocator(), stream,
                                             n_samples);

    std::iota(ht_indices.begin(), ht_indices.end(), 0);

    std::mt19937 gen(seed);
    std::shuffle(ht_indices.begin(), ht_indices.end(), gen);

    MLCommon::copy(indices.data(), ht_indices.data(), indices.numElements(),
                   stream);
  }

  MLCommon::Matrix::gather(in.data(), in.getSize(1), in.getSize(0),
                           indices.data(), n_samples_to_gather, out.data(),
                           stream);
}

template <typename DataT, typename IndexT>
void countSamplesInCluster(
  const cumlHandle_impl &handle, const KMeansParams &params,
  Tensor<DataT, 2, IndexT> &X, Tensor<DataT, 1, IndexT> &L2NormX,
  Tensor<DataT, 2, IndexT> &centroids, MLCommon::device_buffer<char> &workspace,
  MLCommon::Distance::DistanceType metric,
  Tensor<int, 1, IndexT> &sampleCountInCluster, cudaStream_t stream) {
  auto n_samples = X.getSize(0);
  auto n_features = X.getSize(1);
  auto n_clusters = centroids.getSize(0);

  // stores (key, value) pair corresponding to each sample where
  //   - key is the index of nearest cluster
  //   - value is the distance to the nearest cluster
  Tensor<cub::KeyValuePair<IndexT, DataT>, 1, IndexT> minClusterAndDistance(
    {n_samples}, handle.getDeviceAllocator(), stream);

  // temporary buffer to store distance matrix, destructor releases the resource
  MLCommon::device_buffer<DataT> L2NormBuf_OR_DistBuf(
    handle.getDeviceAllocator(), stream);

  // computes minClusterAndDistance[0:n_samples) where  minClusterAndDistance[i]
  // is a <key, value> pair where
  //   'key' is index to an sample in 'centroids' (index of the nearest
  //   centroid) and 'value' is the distance between the sample 'X[i]' and the
  //   'centroid[key]'
  kmeans::detail::minClusterAndDistance(
    handle, params, X, centroids, minClusterAndDistance, L2NormX,
    L2NormBuf_OR_DistBuf, workspace, metric, stream);

  // Using TransformInputIteratorT to dereference an array of cub::KeyValuePair
  // and converting them to just return the Key to be used in reduce_rows_by_key
  // prims
  kmeans::detail::KeyValueIndexOp<IndexT, DataT> conversion_op;
  cub::TransformInputIterator<IndexT,
                              kmeans::detail::KeyValueIndexOp<IndexT, DataT>,
                              cub::KeyValuePair<IndexT, DataT> *>
    itr(minClusterAndDistance.data(), conversion_op);

  // count # of samples in each cluster
  kmeans::detail::countLabels(handle, itr, sampleCountInCluster.data(),
                              n_samples, n_clusters, workspace, stream);
}

/*
 * @brief Selects 'n_clusters' samples from the input X using kmeans++ algorithm.

 * @note  This is the algorithm described in
 *        "k-means++: the advantages of careful seeding". 2007, Arthur, D. and Vassilvitskii, S.
 *        ACM-SIAM symposium on Discrete algorithms.
 *
 * Scalable kmeans++ pseudocode
 * 1: C = sample a point uniformly at random from X
 * 2: while |C| < k
 * 3:   Sample x in X with probability p_x = d^2(x, C) / phi_X (C) 
 * 4:   C = C U {x}
 * 5: end for
 */
template <typename DataT, typename IndexT>
void kmeansPlusPlus(const cumlHandle_impl &handle, const KMeansParams &params,
                    Tensor<DataT, 2, IndexT> &X,
                    MLCommon::Distance::DistanceType metric,
                    MLCommon::device_buffer<char> &workspace,
                    MLCommon::device_buffer<DataT> &centroidsRawData,
                    cudaStream_t stream) {
  auto n_samples = X.getSize(0);
  auto n_features = X.getSize(1);
  auto n_clusters = params.n_clusters;

  // number of seeding trials for each center (except the first)
  auto n_trials = 2 + static_cast<int>(std::ceil(log(n_clusters)));

  LOG(handle, params.verbose,
      "Run sequential k-means++ to select %d centroids from %d input samples "
      "(%d seeding trials per iterations)\n",
      n_clusters, n_samples, n_trials);

  auto dataBatchSize = kmeans::detail::getDataBatchSize(params, n_samples);

  // temporary buffers
  MLCommon::host_buffer<DataT> h_wt(handle.getHostAllocator(), stream,
                                    n_samples);

  MLCommon::device_buffer<DataT> distBuffer(handle.getDeviceAllocator(), stream,
                                            n_trials * n_samples);

  Tensor<DataT, 2, IndexT> centroidCandidates(
    {n_trials, n_features}, handle.getDeviceAllocator(), stream);

  Tensor<DataT, 1, IndexT> costPerCandidate(
    {n_trials}, handle.getDeviceAllocator(), stream);

  Tensor<DataT, 1, IndexT> minClusterDistance(
    {n_samples}, handle.getDeviceAllocator(), stream);

  MLCommon::device_buffer<DataT> L2NormBuf_OR_DistBuf(
    handle.getDeviceAllocator(), stream);

  MLCommon::device_buffer<DataT> clusterCost(handle.getDeviceAllocator(),
                                             stream, 1);

<<<<<<< HEAD
  int n_pts_sampled = 0;
  for (int iter = 0; iter < n_clusters; iter++) {
    LOG(handle, params.verbose, "KMeans++ - Iteration %d/%d", iter, n_clusters);
=======
  MLCommon::device_buffer<cub::KeyValuePair<int, DataT>>
    minClusterIndexAndDistance(handle.getDeviceAllocator(), stream, 1);
>>>>>>> 1b0a9bb6

  // L2 norm of X: ||c||^2
  Tensor<DataT, 1> L2NormX({n_samples}, handle.getDeviceAllocator(), stream);

  if (metric == MLCommon::Distance::EucExpandedL2 ||
      metric == MLCommon::Distance::EucExpandedL2Sqrt) {
    MLCommon::LinAlg::rowNorm(L2NormX.data(), X.data(), X.getSize(1),
                              X.getSize(0), MLCommon::LinAlg::L2Norm, true,
                              stream);
  }

<<<<<<< HEAD
    LOG(handle, params.verbose,
        "Chosing centroid-%d randomly from %d potential centroids", cIdx,
        n_pot_centroids);
=======
  std::mt19937 gen(params.seed);
  std::uniform_int_distribution<> dis(0, n_samples - 1);
>>>>>>> 1b0a9bb6

  ML::thrustAllocatorAdapter alloc(handle.getDeviceAllocator(), stream);
  auto thrust_exec_policy = thrust::cuda::par(alloc).on(stream);

  // <<< Step-1 >>>: C <-- sample a point uniformly at random from X
  auto initialCentroid = X.template view<2>({1, n_features}, {dis(gen), 0});
  int n_clusters_picked = 1;

  // reset buffer to store the chosen centroid
  centroidsRawData.reserve(n_clusters * n_features, stream);
  centroidsRawData.resize(initialCentroid.numElements(), stream);
  MLCommon::copy(centroidsRawData.begin(), initialCentroid.data(),
                 initialCentroid.numElements(), stream);

  //  C = initial set of centroids
  auto centroids = std::move(Tensor<DataT, 2, IndexT>(
    centroidsRawData.data(),
    {initialCentroid.getSize(0), initialCentroid.getSize(1)}));
  // <<< End of Step-1 >>>

  // Calculate cluster distance, d^2(x, C), for all the points x in X to the nearest centroid
  kmeans::detail::minClusterDistance(
    handle, params, X, centroids, minClusterDistance, L2NormX,
    L2NormBuf_OR_DistBuf, workspace, metric, stream);

  LOG(handle, params.verbose, " k-means++ - Sampled %d/%d centroids\n",
      n_clusters_picked, n_clusters);

  // <<<< Step-2 >>> : while |C| < k
  while (n_clusters_picked < n_clusters) {
    // <<< Step-3 >>> : Sample x in X with probability p_x = d^2(x, C) / phi_X (C)
    // Choose 'n_trials' centroid candidates from X with probability proportional to the squared distance to the nearest existing cluster
    MLCommon::copy(h_wt.data(), minClusterDistance.data(),
                   minClusterDistance.numElements(), stream);
    CUDA_CHECK(cudaStreamSynchronize(stream));

    // Note - n_trials is relative small here, we don't need MLCommon::gather call
    std::discrete_distribution<> d(h_wt.begin(), h_wt.end());
    for (int cIdx = 0; cIdx < n_trials; ++cIdx) {
      auto rand_idx = d(gen);
      auto randCentroid = X.template view<2>({1, n_features}, {rand_idx, 0});
      MLCommon::copy(centroidCandidates.data() + cIdx * n_features,
                     randCentroid.data(), randCentroid.numElements(), stream);
    }

    // Calculate pairwise distance between X and the centroid candidates
    // Output - pwd [n_trails x n_samples]
    auto pwd = std::move(
      Tensor<DataT, 2, IndexT>(distBuffer.data(), {n_trials, n_samples}));
    kmeans::detail::pairwiseDistance(handle, centroidCandidates, X, pwd,
                                     workspace, metric, stream);

    // Update nearest cluster distance for each centroid candidate
    // Note pwd and minDistBuf points to same buffer which currently holds pairwise distance values.
    // Outputs minDistanceBuf[m_trails x n_samples] where minDistance[i, :] contains updated minClusterDistance that includes candidate-i
    auto minDistBuf = std::move(
      Tensor<DataT, 2, IndexT>(distBuffer.data(), {n_trials, n_samples}));
    MLCommon::LinAlg::matrixVectorOp(
      minDistBuf.data(), pwd.data(), minClusterDistance.data(), pwd.getSize(1),
      pwd.getSize(0), true, true,
      [=] __device__(DataT mat, DataT vec) { return vec <= mat ? vec : mat; },
      stream);

    // Calculate costPerCandidate[n_trials] where costPerCandidate[i] is the cluster cost when using centroid candidate-i
    MLCommon::LinAlg::reduce(costPerCandidate.data(), minDistBuf.data(),
                             minDistBuf.getSize(1), minDistBuf.getSize(0),
                             static_cast<DataT>(0), true, true, stream);

    // Greedy Choice - Choose the candidate that has minimum cluster cost
    // ArgMin operation below identifies the index of minimum cost in costPerCandidate
    {
      // Determine temporary device storage requirements
      size_t temp_storage_bytes = 0;
      cub::DeviceReduce::ArgMin(
        nullptr, temp_storage_bytes, costPerCandidate.data(),
        minClusterIndexAndDistance.data(), costPerCandidate.getSize(0));

      // Allocate temporary storage
      workspace.resize(temp_storage_bytes, stream);

      // Run argmin-reduction
      cub::DeviceReduce::ArgMin(
        workspace.data(), temp_storage_bytes, costPerCandidate.data(),
        minClusterIndexAndDistance.data(), costPerCandidate.getSize(0));

      int bestCandidateIdx = -1;
      MLCommon::copy(&bestCandidateIdx, &minClusterIndexAndDistance.data()->key,
                     1, stream);
      /// <<< End of Step-3 >>>

      /// <<< Step-4 >>>: C = C U {x}
      // Update minimum cluster distance corresponding to the chosen centroid candidate
      MLCommon::copy(minClusterDistance.data(),
                     minDistBuf.data() + bestCandidateIdx * n_samples,
                     n_samples, stream);

      MLCommon::copy(centroidsRawData.data() + n_clusters_picked * n_features,
                     centroidCandidates.data() + bestCandidateIdx * n_features,
                     n_features, stream);

      ++n_clusters_picked;
      /// <<< End of Step-4 >>>
    }

    LOG(handle, params.verbose, " k-means++ - Sampled %d/%d centroids\n",
        n_clusters_picked, n_clusters);
  }  /// <<<< Step-5 >>>
}

};  // namespace detail
};  // namespace kmeans
};  // namespace ML<|MERGE_RESOLUTION|>--- conflicted
+++ resolved
@@ -597,7 +597,7 @@
 
   LOG(handle, params.verbose,
       "Run sequential k-means++ to select %d centroids from %d input samples "
-      "(%d seeding trials per iterations)\n",
+      "(%d seeding trials per iterations)",
       n_clusters, n_samples, n_trials);
 
   auto dataBatchSize = kmeans::detail::getDataBatchSize(params, n_samples);
@@ -624,14 +624,8 @@
   MLCommon::device_buffer<DataT> clusterCost(handle.getDeviceAllocator(),
                                              stream, 1);
 
-<<<<<<< HEAD
-  int n_pts_sampled = 0;
-  for (int iter = 0; iter < n_clusters; iter++) {
-    LOG(handle, params.verbose, "KMeans++ - Iteration %d/%d", iter, n_clusters);
-=======
   MLCommon::device_buffer<cub::KeyValuePair<int, DataT>>
     minClusterIndexAndDistance(handle.getDeviceAllocator(), stream, 1);
->>>>>>> 1b0a9bb6
 
   // L2 norm of X: ||c||^2
   Tensor<DataT, 1> L2NormX({n_samples}, handle.getDeviceAllocator(), stream);
@@ -643,14 +637,8 @@
                               stream);
   }
 
-<<<<<<< HEAD
-    LOG(handle, params.verbose,
-        "Chosing centroid-%d randomly from %d potential centroids", cIdx,
-        n_pot_centroids);
-=======
   std::mt19937 gen(params.seed);
   std::uniform_int_distribution<> dis(0, n_samples - 1);
->>>>>>> 1b0a9bb6
 
   ML::thrustAllocatorAdapter alloc(handle.getDeviceAllocator(), stream);
   auto thrust_exec_policy = thrust::cuda::par(alloc).on(stream);
@@ -676,7 +664,7 @@
     handle, params, X, centroids, minClusterDistance, L2NormX,
     L2NormBuf_OR_DistBuf, workspace, metric, stream);
 
-  LOG(handle, params.verbose, " k-means++ - Sampled %d/%d centroids\n",
+  LOG(handle, params.verbose, " k-means++ - Sampled %d/%d centroids",
       n_clusters_picked, n_clusters);
 
   // <<<< Step-2 >>> : while |C| < k
@@ -755,7 +743,7 @@
       /// <<< End of Step-4 >>>
     }
 
-    LOG(handle, params.verbose, " k-means++ - Sampled %d/%d centroids\n",
+    LOG(handle, params.verbose, " k-means++ - Sampled %d/%d centroids",
         n_clusters_picked, n_clusters);
   }  /// <<<< Step-5 >>>
 }
