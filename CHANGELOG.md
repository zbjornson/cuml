# cuML 0.10.0 (Date TBD)

## New Features
- PR #1148: C++ benchmark tool for c++/CUDA code inside cuML
- PR #1071: Selective eigen solver of cuSolver
- PR #1073: Updating RF wrappers to use FIL for GPU accelerated prediction
- PR #1104: CUDA 10.1 support
- PR #1113: prims: new batched make-symmetric-matrix primitive
- PR #1112: prims: new batched-gemv primitive
- PR #855: Added benchmark tools
- PR #1149 Add YYMMDD to version tag for nightly conda packages
- PR #892: General Gram matrices prim
- PR #912: Support Vector Machine

## Improvements
- PR #961: High Peformance RF; HIST algo
- PR #1028: Dockerfile updates after dir restructure. Conda env yaml to add statsmodels as a dependency
- PR #1047: Consistent OPG interface for kmeans, based on internal libcumlprims update
- PR #763: Add examples to train_test_split documentation
- PR #1093: Unified inference kernels for different FIL algorithms
- PR #1076: Paying off some UMAP / Spectral tech debt.
- PR #1086: Ensure RegressorMixin scorer uses device arrays
- PR #1108: input_to_host_array function in input_utils for input processing to host arrays
- PR #1114: K-means: Exposing useful params, removing unused params, proxying params in Dask
- PR #1142: prims: expose separate InType and OutType for unaryOp and binaryOp
- PR #1115: Moving dask_make_blobs to cuml.dask.datasets. Adding conversion to dask.DataFrame
- PR #1136: CUDA 10.1 CI updates
- PR #1165: Adding except + in all remaining cython
- PR #1173: Docs: Barnes Hut TSNE documentation
- PR #1176: Use new RMM API based on Cython

## Bug Fixes

- PR #1016: Use correct libcumlprims version in GPU CI
- PR #1040: Update version of numba in development conda yaml files
- PR #1043: Updates to accomodate cuDF python code reorganization
- PR #1044: Remove nvidia driver installation from ci/cpu/build.sh
- PR #991: Barnes Hut TSNE Memory Issue Fixes
- PR #1075: Pinning Dask version for consistent CI results
- PR #990: Barnes Hut TSNE Memory Issue Fixes
- PR #1066: Using proper set of workers to destroy nccl comms
- PR #1072: Remove pip requirements and setup
- PR #1074: Fix flake8 CI style check
- PR #1087: Accuracy improvement for sqrt/log in RF max_feature
- PR #1088: Change straggling numba python allocations to use RMM
- PR #1106: Pinning Distributed version to match Dask for consistent CI results
- PR #1116: TSNE CUDA 10.1 Bug Fixes
- PR #1132: DBSCAN Batching Bug Fix
- PR #1162: DASK RF random seed bug fix
- PR #1164: Fix check_dtype arg handling for input_to_dev_array
<<<<<<< HEAD
- PR #1171: SVM prediction bug fix
=======
- PR #1177: Update dask and distributed to 2.5
>>>>>>> 45f554bb

# cuML 0.9.0 (21 Aug 2019)

## New Features

- PR #894: Convert RF to treelite format
- PR #826: Jones transformation of params for ARIMA models timeSeries ml-prim
- PR #697: Silhouette Score metric ml-prim
- PR #674: KL Divergence metric ml-prim
- PR #787: homogeneity, completeness and v-measure metrics ml-prim
- PR #711: Mutual Information metric ml-prim
- PR #724: Entropy metric ml-prim
- PR #766: Expose score method based on inertia for KMeans
- PR #823: prims: cluster dispersion metric
- PR #816: Added inverse_transform() for LabelEncoder
- PR #789: prims: sampling without replacement
- PR #813: prims: Col major istance prim
- PR #635: Random Forest & Decision Tree Regression (Single-GPU)
- PR #819: Forest Inferencing Library (FIL)
- PR #829: C++: enable nvtx ranges
- PR #835: Holt-Winters algorithm
- PR #837: treelite for decision forest exchange format
- PR #871: Wrapper for FIL
- PR #870: make_blobs python function
- PR #881: wrappers for accuracy_score and adjusted_rand_score functions
- PR #840: Dask RF classification and regression
- PR #870: make_blobs python function
- PR #879: import of treelite models to FIL
- PR #892: General Gram matrices prim
- PR #883: Adding MNMG Kmeans
- PR #930: Dask RF
- PR #882: TSNE - T-Distributed Stochastic Neighbourhood Embedding
- PR #624: Internals API & Graph Based Dimensionality Reductions Callback
- PR #926: Wrapper for FIL
- PR #960: Enable using libcumlprims for MG algorithms/prims

## Improvements
- PR #822: build: build.sh update to club all make targets together
- PR #807: Added development conda yml files
- PR #840: Require cmake >= 3.14
- PR #832: Stateless Decision Tree and Random Forest API
- PR #857: Small modifications to comms for utilizing IB w/ Dask
- PR #851: Random forest Stateless API wrappers
- PR #865: High Performance RF
- PR #895: Pretty prints arguments!
- PR #920: Add an empty marker kernel for tracing purposes
- PR #915: syncStream added to cumlCommunicator
- PR #922: Random Forest support in FIL
- PR #911: Update headers to credit CannyLabs BH TSNE implementation
- PR #918: Streamline CUDA_REL environment variable
- PR #924: kmeans: updated APIs to be stateless, refactored code for mnmg support
- PR #950: global_bias support in FIL
- PR #773: Significant improvements to input checking of all classes and common input API for Python
- PR #957: Adding docs to RF & KMeans MNMG. Small fixes for release
- PR #965: Making dask-ml a hard dependency
- PR #976: Update api.rst for new 0.9 classes
- PR #973: Use cudaDeviceGetAttribute instead of relying on cudaDeviceProp object being passed
- PR #978: Update README for 0.9
- PR #1009: Fix references to notebooks-contrib
- PR #1015: Ability to control the number of internal streams in cumlHandle_impl via cumlHandle
- PR #1175: Add more modules to docs ToC

## Bug Fixes

- PR #923: Fix misshapen level/trend/season HoltWinters output
- PR #831: Update conda package dependencies to cudf 0.9
- PR #772: Add missing cython headers to SGD and CD
- PR #849: PCA no attribute trans_input_ transform bug fix
- PR #869: Removing incorrect information from KNN Docs
- PR #885: libclang installation fix for GPUCI
- PR #896: Fix typo in comms build instructions
- PR #921: Fix build scripts using incorrect cudf version
- PR #928: TSNE Stability Adjustments
- PR #934: Cache cudaDeviceProp in cumlHandle for perf reasons
- PR #932: Change default param value for RF classifier
- PR #949: Fix dtype conversion tests for unsupported cudf dtypes
- PR #908: Fix local build generated file ownerships
- PR #983: Change RF max_depth default to 16
- PR #987: Change default values for knn
- PR #988: Switch to exact tsne
- PR #991: Cleanup python code in cuml.dask.cluster
- PR #996: ucx_initialized being properly set in CommsContext
- PR #1007: Throws a well defined error when mutigpu is not enabled
- PR #1018: Hint location of nccl in build.sh for CI
- PR #1022: Using random_state to make K-Means MNMG tests deterministic
- PR #1034: Fix typos and formatting issues in RF docs

# cuML 0.8.0 (27 June 2019)

## New Features

- PR #652: Adjusted Rand Index metric ml-prim
- PR #679: Class label manipulation ml-prim
- PR #636: Rand Index metric ml-prim
- PR #515: Added Random Projection feature
- PR #504: Contingency matrix ml-prim
- PR #644: Add train_test_split utility for cuDF dataframes
- PR #612: Allow Cuda Array Interface, Numba inputs and input code refactor
- PR #641: C: Separate C-wrapper library build to generate libcuml.so
- PR #631: Add nvcategory based ordinal label encoder
- PR #681: Add MBSGDClassifier and MBSGDRegressor classes around SGD
- PR #705: Quasi Newton solver and LogisticRegression Python classes
- PR #670: Add test skipping functionality to build.sh
- PR #678: Random Forest Python class
- PR #684: prims: make_blobs primitive
- PR #673: prims: reduce cols by key primitive
- PR #812: Add cuML Communications API & consolidate Dask cuML

## Improvements

- PR #597: C++ cuML and ml-prims folder refactor
- PR #590: QN Recover from numeric errors
- PR #482: Introduce cumlHandle for pca and tsvd
- PR #573: Remove use of unnecessary cuDF column and series copies
- PR #601: Cython PEP8 cleanup and CI integration
- PR #596: Introduce cumlHandle for ols and ridge
- PR #579: Introduce cumlHandle for cd and sgd, and propagate C++ errors in cython level for cd and sgd
- PR #604: Adding cumlHandle to kNN, spectral methods, and UMAP
- PR #616: Enable clang-format for enforcing coding style
- PR #618: CI: Enable copyright header checks
- PR #622: Updated to use 0.8 dependencies
- PR #626: Added build.sh script, updated CI scripts and documentation
- PR #633: build: Auto-detection of GPU_ARCHS during cmake
- PR #650: Moving brute force kNN to prims. Creating stateless kNN API.
- PR #662: C++: Bulk clang-format updates
- PR #671: Added pickle pytests and correct pickling of Base class
- PR #675: atomicMin/Max(float, double) with integer atomics and bit flipping
- PR #677: build: 'deep-clean' to build.sh to clean faiss build as well
- PR #683: Use stateless c++ API in KNN so that it can be pickled properly
- PR #686: Use stateless c++ API in UMAP so that it can be pickled properly
- PR #695: prims: Refactor pairwise distance
- PR #707: Added stress test and updated documentation for RF
- PR #701: Added emacs temporary file patterns to .gitignore
- PR #606: C++: Added tests for host_buffer and improved device_buffer and host_buffer implementation
- PR #726: Updated RF docs and stress test
- PR #730: Update README and RF docs for 0.8
- PR #744: Random projections generating binomial on device. Fixing tests.
- PR #741: Update API docs for 0.8
- PR #754: Pickling of UMAP/KNN
- PR #753: Made PCA and TSVD picklable
- PR #746: LogisticRegression and QN API docstrings

## Bug Fixes
- PR #584: Added missing virtual destructor to deviceAllocator and hostAllocator
- PR #620: C++: Removed old unit-test files in ml-prims
- PR #627: C++: Fixed dbscan crash issue filed in 613
- PR #640: Remove setuptools from conda run dependency
- PR #646: Update link in contributing.md
- PR #649: Bug fix to LinAlg::reduce_rows_by_key prim filed in issue #648
- PR #666: fixes to gitutils.py to resolve both string decode and handling of uncommitted files
- PR #676: Fix template parameters in `bernoulli()` implementation.
- PR #685: Make CuPy optional to avoid nccl conda package conflicts
- PR #687: prims: updated tolerance for reduce_cols_by_key unit-tests
- PR #689: Removing extra prints from NearestNeighbors cython
- PR #718: Bug fix for DBSCAN and increasing batch size of sgd
- PR #719: Adding additional checks for dtype of the data
- PR #736: Bug fix for RF wrapper and .cu print function
- PR #547: Fixed issue if C++ compiler is specified via CXX during configure.
- PR #759: Configure Sphinx to render params correctly
- PR #762: Apply threshold to remove flakiness of UMAP tests.
- PR #768: Fixing memory bug from stateless refactor
- PR #782: Nearest neighbors checking properly whether memory should be freed
- PR #783: UMAP was using wrong size for knn computation
- PR #776: Hotfix for self.variables in RF
- PR #777: Fix numpy input bug
- PR #784: Fix jit of shuffle_idx python function
- PR #790: Fix rows_sample input type for RF
- PR #793: Fix for dtype conversion utility for numba arrays without cupy installed
- PR #806: Add a seed for sklearn model in RF test file
- PR #843: Rf quantile fix

# cuML 0.7.0 (10 May 2019)

## New Features

- PR #405: Quasi-Newton GLM Solvers
- PR #277: Add row- and column-wise weighted mean primitive
- PR #424: Add a grid-sync struct for inter-block synchronization
- PR #430: Add R-Squared Score to ml primitives
- PR #463: Add matrix gather to ml primitives
- PR #435: Expose cumlhandle in cython + developer guide
- PR #455: Remove default-stream arguement across ml-prims and cuML
- PR #375: cuml cpp shared library renamed to libcuml++.so
- PR #460: Random Forest & Decision Trees (Single-GPU, Classification)
- PR #491: Add doxygen build target for ml-prims
- PR #505: Add R-Squared Score to python interface
- PR #507: Add coordinate descent for lasso and elastic-net
- PR #511: Add a minmax ml-prim
- PR #516: Added Trustworthiness score feature
- PR #520: Add local build script to mimic gpuCI
- PR #503: Add column-wise matrix sort primitive
- PR #525: Add docs build script to cuML
- PR #528: Remove current KMeans and replace it with a new single GPU implementation built using ML primitives

## Improvements

- PR #481: Refactoring Quasi-Newton to use cumlHandle
- PR #467: Added validity check on cumlHandle_t
- PR #461: Rewrote permute and added column major version
- PR #440: README updates
- PR #295: Improve build-time and the interface e.g., enable bool-OutType, for distance()
- PR #390: Update docs version
- PR #272: Add stream parameters to cublas and cusolver wrapper functions
- PR #447: Added building and running mlprims tests to CI
- PR #445: Lower dbscan memory usage by computing adjacency matrix directly
- PR #431: Add support for fancy iterator input types to LinAlg::reduce_rows_by_key
- PR #394: Introducing cumlHandle API to dbscan and add example
- PR #500: Added CI check for black listed CUDA Runtime API calls
- PR #475: exposing cumlHandle for dbscan from python-side
- PR #395: Edited the CONTRIBUTING.md file
- PR #407: Test files to run stress, correctness and unit tests for cuml algos
- PR #512: generic copy method for copying buffers between device/host
- PR #533: Add cudatoolkit conda dependency
- PR #524: Use cmake find blas and find lapack to pass configure options to faiss
- PR #527: Added notes on UMAP differences from reference implementation
- PR #540: Use latest release version in update-version CI script
- PR #552: Re-enable assert in kmeans tests with xfail as needed
- PR #581: Add shared memory fast col major to row major function back with bound checks
- PR #592: More efficient matrix copy/reverse methods
- PR #721: Added pickle tests for DBSCAN and Random Projections

## Bug Fixes

- PR #334: Fixed segfault in `ML::cumlHandle_impl::destroyResources`
- PR #349: Developer guide clarifications for cumlHandle and cumlHandle_impl
- PR #398: Fix CI scripts to allow nightlies to be uploaded
- PR #399: Skip PCA tests to allow CI to run with driver 418
- PR #422: Issue in the PCA tests was solved and CI can run with driver 418
- PR #409: Add entry to gitmodules to ignore build artifacts
- PR #412: Fix for svdQR function in ml-prims
- PR #438: Code that depended on FAISS was building everytime.
- PR #358: Fixed an issue when switching streams on MLCommon::device_buffer and MLCommon::host_buffer
- PR #434: Fixing bug in CSR tests
- PR #443: Remove defaults channel from ci scripts
- PR #384: 64b index arithmetic updates to the kernels inside ml-prims
- PR #459: Fix for runtime library path of pip package
- PR #464: Fix for C++11 destructor warning in qn
- PR #466: Add support for column-major in LinAlg::*Norm methods
- PR #465: Fixing deadlock issue in GridSync due to consecutive sync calls
- PR #468: Fix dbscan example build failure
- PR #470: Fix resource leakage in Kalman filter python wrapper
- PR #473: Fix gather ml-prim test for change in rng uniform API
- PR #477: Fixes default stream initialization in cumlHandle
- PR #480: Replaced qn_fit() declaration with #include of file containing definition to fix linker error
- PR #495: Update cuDF and RMM versions in GPU ci test scripts
- PR #499: DEVELOPER_GUIDE.md: fixed links and clarified ML::detail::streamSyncer example
- PR #506: Re enable ml-prim tests in CI
- PR #508: Fix for an error with default argument in LinAlg::meanSquaredError
- PR #519: README.md Updates and adding BUILD.md back
- PR #526: Fix the issue of wrong results when fit and transform of PCA are called separately
- PR #531: Fixing missing arguments in updateDevice() for RF
- PR #543: Exposing dbscan batch size through cython API and fixing broken batching
- PR #551: Made use of ZLIB_LIBRARIES consistent between ml_test and ml_mg_test
- PR #557: Modified CI script to run cuML tests before building mlprims and removed lapack flag
- PR #578: Updated Readme.md to add lasso and elastic-net
- PR #580: Fixing cython garbage collection bug in KNN
- PR #577: Use find libz in prims cmake
- PR #594: fixed cuda-memcheck mean_center test failures


# cuML 0.6.1 (09 Apr 2019)

## Bug Fixes

- PR #462 Runtime library path fix for cuML pip package


# cuML 0.6.0 (22 Mar 2019)

## New Features

- PR #249: Single GPU Stochastic Gradient Descent for linear regression, logistic regression, and linear svm with L1, L2, and elastic-net penalties.
- PR #247: Added "proper" CUDA API to cuML
- PR #235: NearestNeighbors MG Support
- PR #261: UMAP Algorithm
- PR #290: NearestNeighbors numpy MG Support
- PR #303: Reusable spectral embedding / clustering
- PR #325: Initial support for single process multi-GPU OLS and tSVD
- PR #271: Initial support for hyperparameter optimization with dask for many models

## Improvements

- PR #144: Dockerfile update and docs for LinearRegression and Kalman Filter.
- PR #168: Add /ci/gpu/build.sh file to cuML
- PR #167: Integrating full-n-final ml-prims repo inside cuml
- PR #198: (ml-prims) Removal of *MG calls + fixed a bug in permute method
- PR #194: Added new ml-prims for supporting LASSO regression.
- PR #114: Building faiss C++ api into libcuml
- PR #64: Using FAISS C++ API in cuML and exposing bindings through cython
- PR #208: Issue ml-common-3: Math.h: swap thrust::for_each with binaryOp,unaryOp
- PR #224: Improve doc strings for readable rendering with readthedocs
- PR #209: Simplify README.md, move build instructions to BUILD.md
- PR #218: Fix RNG to use given seed and adjust RNG test tolerances.
- PR #225: Support for generating random integers
- PR #215: Refactored LinAlg::norm to Stats::rowNorm and added Stats::colNorm
- PR #234: Support for custom output type and passing index value to main_op in *Reduction kernels
- PR #230: Refactored the cuda_utils header
- PR #236: Refactored cuml python package structure to be more sklearn like
- PR #232: Added reduce_rows_by_key
- PR #246: Support for 2 vectors in the matrix vector operator
- PR #244: Fix for single GPU OLS and Ridge to support one column training data
- PR #271: Added get_params and set_params functions for linear and ridge regression
- PR #253: Fix for issue #250-reduce_rows_by_key failed memcheck for small nkeys
- PR #269: LinearRegression, Ridge Python docs update and cleaning
- PR #322: set_params updated
- PR #237: Update build instructions
- PR #275: Kmeans use of faster gpu_matrix
- PR #288: Add n_neighbors to NearestNeighbors constructor
- PR #302: Added FutureWarning for deprecation of current kmeans algorithm
- PR #312: Last minute cleanup before release
- PR #315: Documentation updating and enhancements
- PR #330: Added ignored argument to pca.fit_transform to map to sklearn's implemenation
- PR #342: Change default ABI to ON
- PR #572: Pulling DBSCAN components into reusable primitives


## Bug Fixes

- PR #193: Fix AttributeError in PCA and TSVD
- PR #211: Fixing inconsistent use of proper batch size calculation in DBSCAN
- PR #202: Adding back ability for users to define their own BLAS
- PR #201: Pass CMAKE CUDA path to faiss/configure script
- PR #200 Avoid using numpy via cimport in KNN
- PR #228: Bug fix: LinAlg::unaryOp with 0-length input
- PR #279: Removing faiss-gpu references in README
- PR #321: Fix release script typo
- PR #327: Update conda requirements for version 0.6 requirements
- PR #352: Correctly calculating numpy chunk sizing for kNN
- PR #345: Run python import as part of package build to trigger compilation
- PR #347: Lowering memory usage of kNN.
- PR #355: Fixing issues with very large numpy inputs to SPMG OLS and tSVD.
- PR #357: Removing FAISS requirement from README
- PR #362: Fix for matVecOp crashing on large input sizes
- PR #366: Index arithmetic issue fix with TxN_t class
- PR #376: Disabled kmeans tests since they are currently too sensitive (see #71)
- PR #380: Allow arbitrary data size on ingress for numba_utils.row_matrix
- PR #385: Fix for long import cuml time in containers and fix for setup_pip
- PR #630: Fixing a missing kneighbors in nearest neighbors python proxy

# cuML 0.5.1 (05 Feb 2019)

## Bug Fixes

- PR #189 Avoid using numpy via cimport to prevent ABI issues in Cython compilation


# cuML 0.5.0 (28 Jan 2019)

## New Features

- PR #66: OLS Linear Regression
- PR #44: Distance calculation ML primitives
- PR #69: Ridge (L2 Regularized) Linear Regression
- PR #103: Linear Kalman Filter
- PR #117: Pip install support
- PR #64: Device to device support from cuML device pointers into FAISS

## Improvements

- PR #56: Make OpenMP optional for building
- PR #67: Github issue templates
- PR #44: Refactored DBSCAN to use ML primitives
- PR #91: Pytest cleanup and sklearn toyset datasets based pytests for kmeans and dbscan
- PR #75: C++ example to use kmeans
- PR #117: Use cmake extension to find any zlib installed in system
- PR #94: Add cmake flag to set ABI compatibility
- PR #139: Move thirdparty submodules to root and add symlinks to new locations
- PR #151: Replace TravisCI testing and conda pkg builds with gpuCI
- PR #164: Add numba kernel for faster column to row major transform
- PR #114: Adding FAISS to cuml build

## Bug Fixes

- PR #48: CUDA 10 compilation warnings fix
- PR #51: Fixes to Dockerfile and docs for new build system
- PR #72: Fixes for GCC 7
- PR #96: Fix for kmeans stack overflow with high number of clusters
- PR #105: Fix for AttributeError in kmeans fit method
- PR #113: Removed old  glm python/cython files
- PR #118: Fix for AttributeError in kmeans predict method
- PR #125: Remove randomized solver option from PCA python bindings


# cuML 0.4.0 (05 Dec 2018)

## New Features

## Improvements

- PR #42: New build system: separation of libcuml.so and cuml python package
- PR #43: Added changelog.md

## Bug Fixes


# cuML 0.3.0 (30 Nov 2018)

## New Features

- PR #33: Added ability to call cuML algorithms using numpy arrays

## Improvements

- PR #24: Fix references of python package from cuML to cuml and start using versioneer for better versioning
- PR #40: Added support for refactored cuDF 0.3.0, updated Conda files
- PR #33: Major python test cleaning, all tests pass with cuDF 0.2.0 and 0.3.0. Preparation for new build system
- PR #34: Updated batch count calculation logic in DBSCAN
- PR #35: Beginning of DBSCAN refactor to use cuML mlprims and general improvements

## Bug Fixes

- PR #30: Fixed batch size bug in DBSCAN that caused crash. Also fixed various locations for potential integer overflows
- PR #28: Fix readthedocs build documentation
- PR #29: Fix pytests for cuml name change from cuML
- PR #33: Fixed memory bug that would cause segmentation faults due to numba releasing memory before it was used. Also fixed row major/column major bugs for different algorithms
- PR #36: Fix kmeans gtest to use device data
- PR #38: cuda\_free bug removed that caused google tests to sometimes pass and sometimes fail randomly
- PR #39: Updated cmake to correctly link with CUDA libraries, add CUDA runtime linking and include source files in compile target

# cuML 0.2.0 (02 Nov 2018)

## New Features

- PR #11: Kmeans algorithm added
- PR #7: FAISS KNN wrapper added
- PR #21: Added Conda install support

## Improvements

- PR #15: Added compatibility with cuDF (from prior pyGDF)
- PR #13: Added FAISS to Dockerfile
- PR #21: Added TravisCI build system for CI and Conda builds

## Bug Fixes

- PR #4: Fixed explained variance bug in TSVD
- PR #5: Notebook bug fixes and updated results


# cuML 0.1.0

Initial release including PCA, TSVD, DBSCAN, ml-prims and cython wrappers<|MERGE_RESOLUTION|>--- conflicted
+++ resolved
@@ -48,11 +48,8 @@
 - PR #1132: DBSCAN Batching Bug Fix
 - PR #1162: DASK RF random seed bug fix
 - PR #1164: Fix check_dtype arg handling for input_to_dev_array
-<<<<<<< HEAD
 - PR #1171: SVM prediction bug fix
-=======
 - PR #1177: Update dask and distributed to 2.5
->>>>>>> 45f554bb
 
 # cuML 0.9.0 (21 Aug 2019)
 
