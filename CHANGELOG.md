--- conflicted
+++ resolved
@@ -23,16 +23,13 @@
 - PR #3096: Avoid memory transfers in CSR WeakCC for DBSCAN
 - PR #3088: More readable and robust FIL C++ test management
 - PR #3052: Speeding up MNMG KNN Cl&Re testing
-<<<<<<< HEAD
 - PR #3058: Add FFT t-SNE implementation
-=======
 - PR #3115: Speeding up MNMG UMAP testing
 - PR #3112: Speed test_array
 - PR #3111: Adding Cython to Code Coverage
 - PR #3129:  Update notebooks README
 - PR #3040: Improved Array Conversion with CumlArrayDescriptor and Decorators
 - PR #3134: Improving the Deprecation Message Formatting in Documentation
->>>>>>> 238a8dec
 
 ## Bug Fixes
 - PR #3069: Prevent conversion of DataFrames to Series in preprocessing
