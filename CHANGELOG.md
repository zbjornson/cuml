# cuML 0.14.0 (Date TBD)

## New Features
- PR #1867: C++: add logging interface support in cuML based spdlog
- PR #1906: UMAP MNMG

## Improvements
- PR #1931: C++: enabled doxygen docs for all of the C++ codebase
- PR #1944: Support for dask_cudf.core.Series in _extract_partitions
- PR #1947: Cleaning up cmake
- PR #1927: Use Cython's `new_build_ext` (if available)
- PR #1946: Removed zlib dependency from cmake
- PR #1873: Remove usage of nvstring and nvcat from LabelEncoder
- PR #1968: Update SVC SVR with cuML Array
- PR #1972: updates to our flow to use conda-forge's clang and clang-tools packages
- PR #1974: Reduce ARIMA testing time
- PR #1984: Enable Ninja build
- PR #2018: Using `cuml.dask.part_utils.extract_partitions` and removing similar, duplicated code
- PR #2019: Enable doxygen build in our nightly doc build CI script
- PR #1996: Cythonize in parallel
- PR #2031: Encapsulating UCX-py interactions in singleton
- PR #2029: Add C++ ARIMA log-likelihood benchmark
- PR #2058: Use CumlArray in Random Projection

## Bug Fixes
- PR #1939: Fix syntax error in cuml.common.array
- PR #1941: Remove c++ cuda flag that was getting duplicated in CMake
- PR #1971: python: Correctly honor --singlegpu option and CUML_BUILD_PATH env variable
- PR #1969: Update libcumlprims to 0.14
- PR #1973: Add missing mg files for setup.py --singlegpu flag
- PR #1993: Set `umap_transform_reproducibility` tests to xfail
- PR #2017: Fixing memory issue in weak cc prim
- PR #2028: Skipping UMAP knn reproducibility tests until we figure out why its failing in CUDA 10.2
- PR #2024: Fixed cuda-memcheck errors with sample-without-replacement prim
<<<<<<< HEAD
- PR #2078: Ignore negative cache indices in get_vecs
=======
- PR #1540: prims: support for custom math-type used for computation inside adjusted rand index prim
>>>>>>> 4b3d2be3

# cuML 0.13.0 (Date TBD)

## New Features
- PR #1777: Python bindings for entropy
- PR #1742: Mean squared error implementation with cupy
- PR #1766: Mean absolute error implementation with cupy
- PR #1766: Mean squared log error implementation with cupy
- PR #1635: cuML Array shim and configurable output added to cluster methods
- PR #1586: Seasonal ARIMA
- PR #1683: cuml.dask make_regression
- PR #1689: Add framework for cuML Dask serializers
- PR #1709: Add `decision_function()` and `predict_proba()` for LogisticRegression
- PR #1714: Add `print_env.sh` file to gather important environment details
- PR #1750: LinearRegression CumlArray for configurable output
- PR #1767: Single GPU decomposition models configurable output
- PR #1646: Using FIL to predict in MNMG RF
- PR #1778: Make cuML Handle picklable
- PR #1738: cuml.dask refactor beginning and dask array input option for OLS, Ridge and KMeans
- PR #1874: Add predict_proba function to RF classifier
- PR #1815: Adding KNN parameter to UMAP

## Improvements
- PR #1644: Add `predict_proba()` for FIL binary classifier
- PR #1620: Pickling tests now automatically finds all model classes inheriting from cuml.Base
- PR #1637: Update to newer treelite version with XGBoost 1.0 compatibility
- PR #1632: Fix MBSGD models inheritance, they now inherits from cuml.Base
- PR #1628: Remove submodules from cuML
- PR #1755: Expose the build_treelite function for python
- PR #1649: Add the fil_sparse_format variable option to RF API
- PR #1647: storage_type=AUTO uses SPARSE for large models
- PR #1668: Update the warning statement thrown in RF when the seed is set but n_streams is not 1
- PR #1662: use of direct cusparse calls for coo2csr, instead of depending on nvgraph
- PR #1747: C++: dbscan performance improvements and cleanup
- PR #1697: Making trustworthiness batchable and using proper workspace
- PR #1721: Improving UMAP pytests
- PR #1717: Call `rmm_cupy_allocator` for CuPy allocations
- PR #1718: Import `using_allocator` from `cupy.cuda`
- PR #1723: Update RF Classifier to throw an exception for multi-class pickling
- PR #1726: Decorator to allocate CuPy arrays with RMM
- PR #1719: UMAP random seed reproducibility
- PR #1748: Test serializing `CumlArray` objects
- PR #1776: Refactoring pca/tsvd distributed
- PR #1762: Update CuPy requirement to 7
- PR #1768: C++: Different input and output types for add and subtract prims
- PR #1790: Add support for multiple seeding in k-means++
- PR #1805: Adding new Dask cuda serializers to naive bayes + a trivial perf update
- PR #1812: C++: bench: UMAP benchmark cases added
- PR #1795: Add capability to build CumlArray from bytearray/memoryview objects
- PR #1824: C++: improving the performance of UMAP algo
- PR #1816: Add ARIMA notebook
- PR #1856: Update docs for 0.13
- PR #1827: Add HPO demo Notebook
- PR #1825: `--nvtx` option in `build.sh`
- PR #1847: Update XGBoost version for CI
- PR #1837: Simplify cuML Array construction
- PR #1848: Rely on subclassing for cuML Array serialization
- PR #1866: Minimizing client memory pressure on Naive Bayes
- PR #1788: Removing complexity bottleneck in S-ARIMA
- PR #1891: Additional improvements to naive bayes tree reduction

## Bug Fixes
- PR #1835 : Fix calling default RF Classification always
- PT #1904: replace cub sort
- PR #1833: Fix depth issue in shallow RF regression estimators
- PR #1770: Warn that KalmanFilter is deprecated
- PR #1775: Allow CumlArray to work with inputs that have no 'strides' in array interface
- PR #1594: Train-test split is now reproducible
- PR #1590: Fix destination directory structure for run-clang-format.py
- PR #1611: Fixing pickling errors for KNN classifier and regressor
- PR #1617: Fixing pickling issues for SVC and SVR
- PR #1634: Fix title in KNN docs
- PR #1627: Adding a check for multi-class data in RF classification
- PR #1654: Skip treelite patch if its already been applied
- PR #1661: Fix nvstring variable name
- PR #1673: Using struct for caching dlsym state in communicator
- PR #1659: TSNE - introduce 'convert_dtype' and refactor class attr 'Y' to 'embedding_'
- PR #1672: Solver 'svd' in Linear and Ridge Regressors when n_cols=1
- PR #1670: Lasso & ElasticNet - cuml Handle added
- PR #1671: Update for accessing cuDF Series pointer
- PR #1652: Support XGBoost 1.0+ models in FIL
- PR #1702: Fix LightGBM-FIL validation test
- PR #1701: test_score kmeans test passing with newer cupy version
- PR #1706: Remove multi-class bug from QuasiNewton
- PR #1699: Limit CuPy to <7.2 temporarily
- PR #1708: Correctly deallocate cuML handles in Cython
- PR #1730: Fixes to KF for test stability (mainly in CUDA 10.2)
- PR #1729: Fixing naive bayes UCX serialization problem in fit()
- PR #1749: bug fix rf classifier/regressor on seg fault in bench
- PR #1751: Updated RF documentation
- PR #1765: Update the checks for using RF GPU predict
- PR #1787: C++: unit-tests to check for RF accuracy. As well as a bug fix to improve RF accuracy
- PR #1793: Updated fil pyx to solve memory leakage issue
- PR #1810: Quickfix - chunkage in dask make_regression
- PR #1842: DistributedDataHandler not properly setting 'multiple'
- PR #1849: Critical fix in ARIMA initial estimate
- PR #1851: Fix for cuDF behavior change for multidimensional arrays
- PR #1852: Remove Thrust warnings
- PR #1868: Turning off IPC caching until it is fixed in UCX-py/UCX
- PR #1876: UMAP exponential decay parameters fix
- PR #1887: Fix hasattr for missing attributes on base models
- PR #1877: Remove resetting index in shuffling in train_test_split
- PR #1893: Updating UCX in comms to match current UCX-py
- PR #1888: Small train_test_split test fix
- PR #1899: Fix dask `extract_partitions()`, remove transformation as instance variable in PCA and TSVD and match sklearn APIs
- PR #1920: Temporarily raising threshold for UMAP reproducibility tests
- PR #1918: Create memleak fixture to skip memleak tests in CI for now
- PR #1926: Update batch matrix test margins
- PR #1925: Fix failing dask tests
- PR #1936: Update DaskRF regression test to xfail
- PR #1932: Isolating cause of make_blobs failure
- PR #1951: Dask Random forest regression CPU predict bug fix
- PR #1948: Adjust BatchedMargin margin and disable tests temporarily
- PR #1950: Fix UMAP test failure



# cuML 0.12.0 (04 Feb 2020)

## New Features
- PR #1483: prims: Fused L2 distance and nearest-neighbor prim
- PR #1494: bench: ml-prims benchmark
- PR #1514: bench: Fused L2 NN prim benchmark
- PR #1411: Cython side of MNMG OLS
- PR #1520: Cython side of MNMG Ridge Regression
- PR #1516: Suppor Vector Regression (epsilon-SVR)

## Improvements
- PR #1638: Update cuml/docs/README.md
- PR #1468: C++: updates to clang format flow to make it more usable among devs
- PR #1473: C++: lazy initialization of "costly" resources inside cumlHandle
- PR #1443: Added a new overloaded GEMM primitive
- PR #1489: Enabling deep trees using Gather tree builder
- PR #1463: Update FAISS submodule to 1.6.1
- PR #1488: Add codeowners
- PR #1432: Row-major (C-style) GPU arrays for benchmarks
- PR #1490: Use dask master instead of conda package for testing
- PR #1375: Naive Bayes & Distributed Naive Bayes
- PR #1377: Add GPU array support for FIL benchmarking
- PR #1493: kmeans: add tiling support for 1-NN computation and use fusedL2-1NN prim for L2 distance metric
- PR #1532: Update CuPy to >= 6.6 and allow 7.0
- PR #1528: Re-enabling KNN using dynamic library loading for UCX in communicator
- PR #1545: Add conda environment version updates to ci script
- PR #1541: Updates for libcudf++ Python refactor
- PR #1555: FIL-SKL, an SKLearn-based benchmark for FIL
- PR #1537: Improve pickling and scoring suppport for many models to support hyperopt
- PR #1551: Change custom kernel to cupy for col/row order transform
- PR #1533: C++: interface header file separation for SVM
- PR #1560: Helper function to allocate all new CuPy arrays with RMM memory management
- PR #1570: Relax nccl in conda recipes to >=2.4 (matching CI)
- PR #1578: Add missing function information to the cuML documenataion
- PR #1584: Add has_scipy utility function for runtime check
- PR #1583: API docs updates for 0.12
- PR #1591: Updated FIL documentation

## Bug Fixes
- PR #1470: Documentation: add make_regression, fix ARIMA section
- PR #1482: Updated the code to remove sklearn from the mbsgd stress test
- PR #1491: Update dev environments for 0.12
- PR #1512: Updating setup_cpu() in SpeedupComparisonRunner
- PR #1498: Add build.sh to code owners
- PR #1505: cmake: added correct dependencies for prims-bench build
- PR #1534: Removed TODO comment in create_ucp_listeners()
- PR #1548: Fixing umap extra unary op in knn graph
- PR #1547: Fixing MNMG kmeans score. Fixing UMAP pickling before fit(). Fixing UMAP test failures.
- PR #1557: Increasing threshold for kmeans score
- PR #1562: Increasing threshold even higher
- PR #1564: Fixed a typo in function cumlMPICommunicator_impl::syncStream
- PR #1569: Remove Scikit-learn exception and depedenncy in SVM
- PR #1575: Add missing dtype parameter in call to strides to order for CuPy 6.6 code path
- PR #1574: Updated the init file to include SVM
- PR #1589: Fixing the default value for RF and updating mnmg predict to accept cudf
- PR #1601: Fixed wrong datatype used in knn voting kernel

# cuML 0.11.0 (11 Dec 2019)

## New Features

- PR #1295: Cython side of MNMG PCA
- PR #1218: prims: histogram prim
- PR #1129: C++: Separate include folder for C++ API distribution
- PR #1282: OPG KNN MNMG Code (disabled for 0.11)
- PR #1242: Initial implementation of FIL sparse forests
- PR #1194: Initial ARIMA time-series modeling support.
- PR #1286: Importing treelite models as FIL sparse forests
- PR #1285: Fea minimum impurity decrease RF param
- PR #1301: Add make_regression to generate regression datasets
- PR #1322: RF pickling using treelite, protobuf and FIL
- PR #1332: Add option to cuml.dask make_blobs to produce dask array
- PR #1307: Add RF regression benchmark
- PR #1327: Update the code to build treelite with protobuf
- PR #1289: Add Python benchmarking support for FIL
- PR #1371: Cython side of MNMG tSVD
- PR #1386: Expose SVC decision function value

## Improvements
- PR #1170: Use git to clone subprojects instead of git submodules
- PR #1239: Updated the treelite version
- PR #1225: setup.py clone dependencies like cmake and correct include paths
- PR #1224: Refactored FIL to prepare for sparse trees
- PR #1249: Include libcuml.so C API in installed targets
- PR #1259: Conda dev environment updates and use libcumlprims current version in CI
- PR #1277: Change dependency order in cmake for better printing at compile time
- PR #1264: Add -s flag to GPU CI pytest for better error printing
- PR #1271: Updated the Ridge regression documentation
- PR #1283: Updated the cuMl docs to include MBSGD and adjusted_rand_score
- PR #1300: Lowercase parameter versions for FIL algorithms
- PR #1312: Update CuPy to version 6.5 and use conda-forge channel
- PR #1336: Import SciKit-Learn models into FIL
- PR #1314: Added options needed for ASVDb output (CUDA ver, etc.), added option
  to select algos
- PR #1335: Options to print available algorithms and datasets
  in the Python benchmark
- PR #1338: Remove BUILD_ABI references in CI scripts
- PR #1340: Updated unit tests to uses larger dataset
- PR #1351: Build treelite temporarily for GPU CI testing of FIL Scikit-learn
  model importing
- PR #1367: --test-split benchmark parameter for train-test split
- PR #1360: Improved tests for importing SciKit-Learn models into FIL
- PR #1368: Add --num-rows benchmark command line argument
- PR #1351: Build treelite temporarily for GPU CI testing of FIL Scikit-learn model importing
- PR #1366: Modify train_test_split to use CuPy and accept device arrays
- PR #1258: Documenting new MPI communicator for multi-node multi-GPU testing
- PR #1345: Removing deprecated should_downcast argument
- PR #1362: device_buffer in UMAP + Sparse prims
- PR #1376: AUTO value for FIL algorithm
- PR #1408: Updated pickle tests to delete the pre-pickled model to prevent pointer leakage
- PR #1357: Run benchmarks multiple times for CI
- PR #1382: ARIMA optimization: move functions to C++ side
- PR #1392: Updated RF code to reduce duplication of the code
- PR #1444: UCX listener running in its own isolated thread
- PR #1445: Improved performance of FIL sparse trees
- PR #1431: Updated API docs
- PR #1441: Remove unused CUDA conda labels
- PR #1439: Match sklearn 0.22 default n_estimators for RF and fix test errors
- PR #1461: Add kneighbors to API docs

## Bug Fixes
- PR #1281: Making rng.h threadsafe
- PR #1212: Fix cmake git cloning always running configure in subprojects
- PR #1261: Fix comms build errors due to cuml++ include folder changes
- PR #1267: Update build.sh for recent change of building comms in main CMakeLists
- PR #1278: Removed incorrect overloaded instance of eigJacobi
- PR #1302: Updates for numba 0.46
- PR #1313: Updated the RF tests to set the seed and n_streams
- PR #1319: Using machineName arg passed in instead of default for ASV reporting
- PR #1326: Fix illegal memory access in make_regression (bounds issue)
- PR #1330: Fix C++ unit test utils for better handling of differences near zero
- PR #1342: Fix to prevent memory leakage in Lasso and ElasticNet
- PR #1337: Fix k-means init from preset cluster centers
- PR #1354: Fix SVM gamma=scale implementation
- PR #1344: Change other solver based methods to create solver object in init
- PR #1373: Fixing a few small bugs in make_blobs and adding asserts to pytests
- PR #1361: Improve SMO error handling
- PR #1384: Lower expectations on batched matrix tests to prevent CI failures
- PR #1380: Fix memory leaks in ARIMA
- PR #1391: Lower expectations on batched matrix tests even more
- PR #1394: Warning added in svd for cuda version 10.1
- PR #1407: Resolved RF predict issues and updated RF docstring
- PR #1401: Patch for lbfgs solver for logistic regression with no l1 penalty
- PR #1416: train_test_split numba and rmm device_array output bugfix
- PR #1419: UMAP pickle tests are using wrong n_neighbors value for trustworthiness
- PR #1438: KNN Classifier to properly return Dataframe with Dataframe input
- PR #1425: Deprecate seed and use random_state similar to Scikit-learn in train_test_split
- PR #1458: Add joblib as an explicit requirement
- PR #1474: Defer knn mnmg to 0.12 nightly builds and disable ucx-py dependency

# cuML 0.10.0 (16 Oct 2019)

## New Features
- PR #1148: C++ benchmark tool for c++/CUDA code inside cuML
- PR #1071: Selective eigen solver of cuSolver
- PR #1073: Updating RF wrappers to use FIL for GPU accelerated prediction
- PR #1104: CUDA 10.1 support
- PR #1113: prims: new batched make-symmetric-matrix primitive
- PR #1112: prims: new batched-gemv primitive
- PR #855: Added benchmark tools
- PR #1149 Add YYMMDD to version tag for nightly conda packages
- PR #892: General Gram matrices prim
- PR #912: Support Vector Machine
- PR #1274: Updated the RF score function to use GPU predict

## Improvements
- PR #961: High Peformance RF; HIST algo
- PR #1028: Dockerfile updates after dir restructure. Conda env yaml to add statsmodels as a dependency
- PR #1047: Consistent OPG interface for kmeans, based on internal libcumlprims update
- PR #763: Add examples to train_test_split documentation
- PR #1093: Unified inference kernels for different FIL algorithms
- PR #1076: Paying off some UMAP / Spectral tech debt.
- PR #1086: Ensure RegressorMixin scorer uses device arrays
- PR #1110: Adding tests to use default values of parameters of the models
- PR #1108: input_to_host_array function in input_utils for input processing to host arrays
- PR #1114: K-means: Exposing useful params, removing unused params, proxying params in Dask
- PR #1138: Implementing ANY_RANK semantics on irecv
- PR #1142: prims: expose separate InType and OutType for unaryOp and binaryOp
- PR #1115: Moving dask_make_blobs to cuml.dask.datasets. Adding conversion to dask.DataFrame
- PR #1136: CUDA 10.1 CI updates
- PR #1135: K-means: add boundary cases for kmeans||, support finer control with convergence
- PR #1163: Some more correctness improvements. Better verbose printing
- PR #1165: Adding except + in all remaining cython
- PR #1186: Using LocalCUDACluster Pytest fixture
- PR #1173: Docs: Barnes Hut TSNE documentation
- PR #1176: Use new RMM API based on Cython
- PR #1219: Adding custom bench_func and verbose logging to cuml.benchmark
- PR #1247: Improved MNMG RF error checking

## Bug Fixes

- PR #1231: RF respect number of cuda streams from cuml handle
- PR #1230: Rf bugfix memleak in regression
- PR #1208: compile dbscan bug
- PR #1016: Use correct libcumlprims version in GPU CI
- PR #1040: Update version of numba in development conda yaml files
- PR #1043: Updates to accomodate cuDF python code reorganization
- PR #1044: Remove nvidia driver installation from ci/cpu/build.sh
- PR #991: Barnes Hut TSNE Memory Issue Fixes
- PR #1075: Pinning Dask version for consistent CI results
- PR #990: Barnes Hut TSNE Memory Issue Fixes
- PR #1066: Using proper set of workers to destroy nccl comms
- PR #1072: Remove pip requirements and setup
- PR #1074: Fix flake8 CI style check
- PR #1087: Accuracy improvement for sqrt/log in RF max_feature
- PR #1088: Change straggling numba python allocations to use RMM
- PR #1106: Pinning Distributed version to match Dask for consistent CI results
- PR #1116: TSNE CUDA 10.1 Bug Fixes
- PR #1132: DBSCAN Batching Bug Fix
- PR #1162: DASK RF random seed bug fix
- PR #1164: Fix check_dtype arg handling for input_to_dev_array
- PR #1171: SVM prediction bug fix
- PR #1177: Update dask and distributed to 2.5
- PR #1204: Fix SVM crash on Turing
- PR #1199: Replaced sprintf() with snprintf() in THROW()
- PR #1205: Update dask-cuda in yml envs
- PR #1211: Fixing Dask k-means transform bug and adding test
- PR #1236: Improve fix for SMO solvers potential crash on Turing
- PR #1251: Disable compiler optimization for CUDA 10.1 for distance prims
- PR #1260: Small bugfix for major conversion in input_utils
- PR #1276: Fix float64 prediction crash in test_random_forest

# cuML 0.9.0 (21 Aug 2019)

## New Features

- PR #894: Convert RF to treelite format
- PR #826: Jones transformation of params for ARIMA models timeSeries ml-prim
- PR #697: Silhouette Score metric ml-prim
- PR #674: KL Divergence metric ml-prim
- PR #787: homogeneity, completeness and v-measure metrics ml-prim
- PR #711: Mutual Information metric ml-prim
- PR #724: Entropy metric ml-prim
- PR #766: Expose score method based on inertia for KMeans
- PR #823: prims: cluster dispersion metric
- PR #816: Added inverse_transform() for LabelEncoder
- PR #789: prims: sampling without replacement
- PR #813: prims: Col major istance prim
- PR #635: Random Forest & Decision Tree Regression (Single-GPU)
- PR #819: Forest Inferencing Library (FIL)
- PR #829: C++: enable nvtx ranges
- PR #835: Holt-Winters algorithm
- PR #837: treelite for decision forest exchange format
- PR #871: Wrapper for FIL
- PR #870: make_blobs python function
- PR #881: wrappers for accuracy_score and adjusted_rand_score functions
- PR #840: Dask RF classification and regression
- PR #870: make_blobs python function
- PR #879: import of treelite models to FIL
- PR #892: General Gram matrices prim
- PR #883: Adding MNMG Kmeans
- PR #930: Dask RF
- PR #882: TSNE - T-Distributed Stochastic Neighbourhood Embedding
- PR #624: Internals API & Graph Based Dimensionality Reductions Callback
- PR #926: Wrapper for FIL
- PR #994: Adding MPI comm impl for testing / benchmarking MNMG CUDA
- PR #960: Enable using libcumlprims for MG algorithms/prims

## Improvements
- PR #822: build: build.sh update to club all make targets together
- PR #807: Added development conda yml files
- PR #840: Require cmake >= 3.14
- PR #832: Stateless Decision Tree and Random Forest API
- PR #857: Small modifications to comms for utilizing IB w/ Dask
- PR #851: Random forest Stateless API wrappers
- PR #865: High Performance RF
- PR #895: Pretty prints arguments!
- PR #920: Add an empty marker kernel for tracing purposes
- PR #915: syncStream added to cumlCommunicator
- PR #922: Random Forest support in FIL
- PR #911: Update headers to credit CannyLabs BH TSNE implementation
- PR #918: Streamline CUDA_REL environment variable
- PR #924: kmeans: updated APIs to be stateless, refactored code for mnmg support
- PR #950: global_bias support in FIL
- PR #773: Significant improvements to input checking of all classes and common input API for Python
- PR #957: Adding docs to RF & KMeans MNMG. Small fixes for release
- PR #965: Making dask-ml a hard dependency
- PR #976: Update api.rst for new 0.9 classes
- PR #973: Use cudaDeviceGetAttribute instead of relying on cudaDeviceProp object being passed
- PR #978: Update README for 0.9
- PR #1009: Fix references to notebooks-contrib
- PR #1015: Ability to control the number of internal streams in cumlHandle_impl via cumlHandle
- PR #1175: Add more modules to docs ToC

## Bug Fixes

- PR #923: Fix misshapen level/trend/season HoltWinters output
- PR #831: Update conda package dependencies to cudf 0.9
- PR #772: Add missing cython headers to SGD and CD
- PR #849: PCA no attribute trans_input_ transform bug fix
- PR #869: Removing incorrect information from KNN Docs
- PR #885: libclang installation fix for GPUCI
- PR #896: Fix typo in comms build instructions
- PR #921: Fix build scripts using incorrect cudf version
- PR #928: TSNE Stability Adjustments
- PR #934: Cache cudaDeviceProp in cumlHandle for perf reasons
- PR #932: Change default param value for RF classifier
- PR #949: Fix dtype conversion tests for unsupported cudf dtypes
- PR #908: Fix local build generated file ownerships
- PR #983: Change RF max_depth default to 16
- PR #987: Change default values for knn
- PR #988: Switch to exact tsne
- PR #991: Cleanup python code in cuml.dask.cluster
- PR #996: ucx_initialized being properly set in CommsContext
- PR #1007: Throws a well defined error when mutigpu is not enabled
- PR #1018: Hint location of nccl in build.sh for CI
- PR #1022: Using random_state to make K-Means MNMG tests deterministic
- PR #1034: Fix typos and formatting issues in RF docs
- PR #1052: Fix the rows_sample dtype to float

# cuML 0.8.0 (27 June 2019)

## New Features

- PR #652: Adjusted Rand Index metric ml-prim
- PR #679: Class label manipulation ml-prim
- PR #636: Rand Index metric ml-prim
- PR #515: Added Random Projection feature
- PR #504: Contingency matrix ml-prim
- PR #644: Add train_test_split utility for cuDF dataframes
- PR #612: Allow Cuda Array Interface, Numba inputs and input code refactor
- PR #641: C: Separate C-wrapper library build to generate libcuml.so
- PR #631: Add nvcategory based ordinal label encoder
- PR #681: Add MBSGDClassifier and MBSGDRegressor classes around SGD
- PR #705: Quasi Newton solver and LogisticRegression Python classes
- PR #670: Add test skipping functionality to build.sh
- PR #678: Random Forest Python class
- PR #684: prims: make_blobs primitive
- PR #673: prims: reduce cols by key primitive
- PR #812: Add cuML Communications API & consolidate Dask cuML

## Improvements

- PR #597: C++ cuML and ml-prims folder refactor
- PR #590: QN Recover from numeric errors
- PR #482: Introduce cumlHandle for pca and tsvd
- PR #573: Remove use of unnecessary cuDF column and series copies
- PR #601: Cython PEP8 cleanup and CI integration
- PR #596: Introduce cumlHandle for ols and ridge
- PR #579: Introduce cumlHandle for cd and sgd, and propagate C++ errors in cython level for cd and sgd
- PR #604: Adding cumlHandle to kNN, spectral methods, and UMAP
- PR #616: Enable clang-format for enforcing coding style
- PR #618: CI: Enable copyright header checks
- PR #622: Updated to use 0.8 dependencies
- PR #626: Added build.sh script, updated CI scripts and documentation
- PR #633: build: Auto-detection of GPU_ARCHS during cmake
- PR #650: Moving brute force kNN to prims. Creating stateless kNN API.
- PR #662: C++: Bulk clang-format updates
- PR #671: Added pickle pytests and correct pickling of Base class
- PR #675: atomicMin/Max(float, double) with integer atomics and bit flipping
- PR #677: build: 'deep-clean' to build.sh to clean faiss build as well
- PR #683: Use stateless c++ API in KNN so that it can be pickled properly
- PR #686: Use stateless c++ API in UMAP so that it can be pickled properly
- PR #695: prims: Refactor pairwise distance
- PR #707: Added stress test and updated documentation for RF
- PR #701: Added emacs temporary file patterns to .gitignore
- PR #606: C++: Added tests for host_buffer and improved device_buffer and host_buffer implementation
- PR #726: Updated RF docs and stress test
- PR #730: Update README and RF docs for 0.8
- PR #744: Random projections generating binomial on device. Fixing tests.
- PR #741: Update API docs for 0.8
- PR #754: Pickling of UMAP/KNN
- PR #753: Made PCA and TSVD picklable
- PR #746: LogisticRegression and QN API docstrings
- PR #820: Updating DEVELOPER GUIDE threading guidelines

## Bug Fixes
- PR #584: Added missing virtual destructor to deviceAllocator and hostAllocator
- PR #620: C++: Removed old unit-test files in ml-prims
- PR #627: C++: Fixed dbscan crash issue filed in 613
- PR #640: Remove setuptools from conda run dependency
- PR #646: Update link in contributing.md
- PR #649: Bug fix to LinAlg::reduce_rows_by_key prim filed in issue #648
- PR #666: fixes to gitutils.py to resolve both string decode and handling of uncommitted files
- PR #676: Fix template parameters in `bernoulli()` implementation.
- PR #685: Make CuPy optional to avoid nccl conda package conflicts
- PR #687: prims: updated tolerance for reduce_cols_by_key unit-tests
- PR #689: Removing extra prints from NearestNeighbors cython
- PR #718: Bug fix for DBSCAN and increasing batch size of sgd
- PR #719: Adding additional checks for dtype of the data
- PR #736: Bug fix for RF wrapper and .cu print function
- PR #547: Fixed issue if C++ compiler is specified via CXX during configure.
- PR #759: Configure Sphinx to render params correctly
- PR #762: Apply threshold to remove flakiness of UMAP tests.
- PR #768: Fixing memory bug from stateless refactor
- PR #782: Nearest neighbors checking properly whether memory should be freed
- PR #783: UMAP was using wrong size for knn computation
- PR #776: Hotfix for self.variables in RF
- PR #777: Fix numpy input bug
- PR #784: Fix jit of shuffle_idx python function
- PR #790: Fix rows_sample input type for RF
- PR #793: Fix for dtype conversion utility for numba arrays without cupy installed
- PR #806: Add a seed for sklearn model in RF test file
- PR #843: Rf quantile fix

# cuML 0.7.0 (10 May 2019)

## New Features

- PR #405: Quasi-Newton GLM Solvers
- PR #277: Add row- and column-wise weighted mean primitive
- PR #424: Add a grid-sync struct for inter-block synchronization
- PR #430: Add R-Squared Score to ml primitives
- PR #463: Add matrix gather to ml primitives
- PR #435: Expose cumlhandle in cython + developer guide
- PR #455: Remove default-stream arguement across ml-prims and cuML
- PR #375: cuml cpp shared library renamed to libcuml++.so
- PR #460: Random Forest & Decision Trees (Single-GPU, Classification)
- PR #491: Add doxygen build target for ml-prims
- PR #505: Add R-Squared Score to python interface
- PR #507: Add coordinate descent for lasso and elastic-net
- PR #511: Add a minmax ml-prim
- PR #516: Added Trustworthiness score feature
- PR #520: Add local build script to mimic gpuCI
- PR #503: Add column-wise matrix sort primitive
- PR #525: Add docs build script to cuML
- PR #528: Remove current KMeans and replace it with a new single GPU implementation built using ML primitives

## Improvements

- PR #481: Refactoring Quasi-Newton to use cumlHandle
- PR #467: Added validity check on cumlHandle_t
- PR #461: Rewrote permute and added column major version
- PR #440: README updates
- PR #295: Improve build-time and the interface e.g., enable bool-OutType, for distance()
- PR #390: Update docs version
- PR #272: Add stream parameters to cublas and cusolver wrapper functions
- PR #447: Added building and running mlprims tests to CI
- PR #445: Lower dbscan memory usage by computing adjacency matrix directly
- PR #431: Add support for fancy iterator input types to LinAlg::reduce_rows_by_key
- PR #394: Introducing cumlHandle API to dbscan and add example
- PR #500: Added CI check for black listed CUDA Runtime API calls
- PR #475: exposing cumlHandle for dbscan from python-side
- PR #395: Edited the CONTRIBUTING.md file
- PR #407: Test files to run stress, correctness and unit tests for cuml algos
- PR #512: generic copy method for copying buffers between device/host
- PR #533: Add cudatoolkit conda dependency
- PR #524: Use cmake find blas and find lapack to pass configure options to faiss
- PR #527: Added notes on UMAP differences from reference implementation
- PR #540: Use latest release version in update-version CI script
- PR #552: Re-enable assert in kmeans tests with xfail as needed
- PR #581: Add shared memory fast col major to row major function back with bound checks
- PR #592: More efficient matrix copy/reverse methods
- PR #721: Added pickle tests for DBSCAN and Random Projections

## Bug Fixes

- PR #334: Fixed segfault in `ML::cumlHandle_impl::destroyResources`
- PR #349: Developer guide clarifications for cumlHandle and cumlHandle_impl
- PR #398: Fix CI scripts to allow nightlies to be uploaded
- PR #399: Skip PCA tests to allow CI to run with driver 418
- PR #422: Issue in the PCA tests was solved and CI can run with driver 418
- PR #409: Add entry to gitmodules to ignore build artifacts
- PR #412: Fix for svdQR function in ml-prims
- PR #438: Code that depended on FAISS was building everytime.
- PR #358: Fixed an issue when switching streams on MLCommon::device_buffer and MLCommon::host_buffer
- PR #434: Fixing bug in CSR tests
- PR #443: Remove defaults channel from ci scripts
- PR #384: 64b index arithmetic updates to the kernels inside ml-prims
- PR #459: Fix for runtime library path of pip package
- PR #464: Fix for C++11 destructor warning in qn
- PR #466: Add support for column-major in LinAlg::*Norm methods
- PR #465: Fixing deadlock issue in GridSync due to consecutive sync calls
- PR #468: Fix dbscan example build failure
- PR #470: Fix resource leakage in Kalman filter python wrapper
- PR #473: Fix gather ml-prim test for change in rng uniform API
- PR #477: Fixes default stream initialization in cumlHandle
- PR #480: Replaced qn_fit() declaration with #include of file containing definition to fix linker error
- PR #495: Update cuDF and RMM versions in GPU ci test scripts
- PR #499: DEVELOPER_GUIDE.md: fixed links and clarified ML::detail::streamSyncer example
- PR #506: Re enable ml-prim tests in CI
- PR #508: Fix for an error with default argument in LinAlg::meanSquaredError
- PR #519: README.md Updates and adding BUILD.md back
- PR #526: Fix the issue of wrong results when fit and transform of PCA are called separately
- PR #531: Fixing missing arguments in updateDevice() for RF
- PR #543: Exposing dbscan batch size through cython API and fixing broken batching
- PR #551: Made use of ZLIB_LIBRARIES consistent between ml_test and ml_mg_test
- PR #557: Modified CI script to run cuML tests before building mlprims and removed lapack flag
- PR #578: Updated Readme.md to add lasso and elastic-net
- PR #580: Fixing cython garbage collection bug in KNN
- PR #577: Use find libz in prims cmake
- PR #594: fixed cuda-memcheck mean_center test failures


# cuML 0.6.1 (09 Apr 2019)

## Bug Fixes

- PR #462 Runtime library path fix for cuML pip package


# cuML 0.6.0 (22 Mar 2019)

## New Features

- PR #249: Single GPU Stochastic Gradient Descent for linear regression, logistic regression, and linear svm with L1, L2, and elastic-net penalties.
- PR #247: Added "proper" CUDA API to cuML
- PR #235: NearestNeighbors MG Support
- PR #261: UMAP Algorithm
- PR #290: NearestNeighbors numpy MG Support
- PR #303: Reusable spectral embedding / clustering
- PR #325: Initial support for single process multi-GPU OLS and tSVD
- PR #271: Initial support for hyperparameter optimization with dask for many models

## Improvements

- PR #144: Dockerfile update and docs for LinearRegression and Kalman Filter.
- PR #168: Add /ci/gpu/build.sh file to cuML
- PR #167: Integrating full-n-final ml-prims repo inside cuml
- PR #198: (ml-prims) Removal of *MG calls + fixed a bug in permute method
- PR #194: Added new ml-prims for supporting LASSO regression.
- PR #114: Building faiss C++ api into libcuml
- PR #64: Using FAISS C++ API in cuML and exposing bindings through cython
- PR #208: Issue ml-common-3: Math.h: swap thrust::for_each with binaryOp,unaryOp
- PR #224: Improve doc strings for readable rendering with readthedocs
- PR #209: Simplify README.md, move build instructions to BUILD.md
- PR #218: Fix RNG to use given seed and adjust RNG test tolerances.
- PR #225: Support for generating random integers
- PR #215: Refactored LinAlg::norm to Stats::rowNorm and added Stats::colNorm
- PR #234: Support for custom output type and passing index value to main_op in *Reduction kernels
- PR #230: Refactored the cuda_utils header
- PR #236: Refactored cuml python package structure to be more sklearn like
- PR #232: Added reduce_rows_by_key
- PR #246: Support for 2 vectors in the matrix vector operator
- PR #244: Fix for single GPU OLS and Ridge to support one column training data
- PR #271: Added get_params and set_params functions for linear and ridge regression
- PR #253: Fix for issue #250-reduce_rows_by_key failed memcheck for small nkeys
- PR #269: LinearRegression, Ridge Python docs update and cleaning
- PR #322: set_params updated
- PR #237: Update build instructions
- PR #275: Kmeans use of faster gpu_matrix
- PR #288: Add n_neighbors to NearestNeighbors constructor
- PR #302: Added FutureWarning for deprecation of current kmeans algorithm
- PR #312: Last minute cleanup before release
- PR #315: Documentation updating and enhancements
- PR #330: Added ignored argument to pca.fit_transform to map to sklearn's implemenation
- PR #342: Change default ABI to ON
- PR #572: Pulling DBSCAN components into reusable primitives


## Bug Fixes

- PR #193: Fix AttributeError in PCA and TSVD
- PR #211: Fixing inconsistent use of proper batch size calculation in DBSCAN
- PR #202: Adding back ability for users to define their own BLAS
- PR #201: Pass CMAKE CUDA path to faiss/configure script
- PR #200 Avoid using numpy via cimport in KNN
- PR #228: Bug fix: LinAlg::unaryOp with 0-length input
- PR #279: Removing faiss-gpu references in README
- PR #321: Fix release script typo
- PR #327: Update conda requirements for version 0.6 requirements
- PR #352: Correctly calculating numpy chunk sizing for kNN
- PR #345: Run python import as part of package build to trigger compilation
- PR #347: Lowering memory usage of kNN.
- PR #355: Fixing issues with very large numpy inputs to SPMG OLS and tSVD.
- PR #357: Removing FAISS requirement from README
- PR #362: Fix for matVecOp crashing on large input sizes
- PR #366: Index arithmetic issue fix with TxN_t class
- PR #376: Disabled kmeans tests since they are currently too sensitive (see #71)
- PR #380: Allow arbitrary data size on ingress for numba_utils.row_matrix
- PR #385: Fix for long import cuml time in containers and fix for setup_pip
- PR #630: Fixing a missing kneighbors in nearest neighbors python proxy

# cuML 0.5.1 (05 Feb 2019)

## Bug Fixes

- PR #189 Avoid using numpy via cimport to prevent ABI issues in Cython compilation


# cuML 0.5.0 (28 Jan 2019)

## New Features

- PR #66: OLS Linear Regression
- PR #44: Distance calculation ML primitives
- PR #69: Ridge (L2 Regularized) Linear Regression
- PR #103: Linear Kalman Filter
- PR #117: Pip install support
- PR #64: Device to device support from cuML device pointers into FAISS

## Improvements

- PR #56: Make OpenMP optional for building
- PR #67: Github issue templates
- PR #44: Refactored DBSCAN to use ML primitives
- PR #91: Pytest cleanup and sklearn toyset datasets based pytests for kmeans and dbscan
- PR #75: C++ example to use kmeans
- PR #117: Use cmake extension to find any zlib installed in system
- PR #94: Add cmake flag to set ABI compatibility
- PR #139: Move thirdparty submodules to root and add symlinks to new locations
- PR #151: Replace TravisCI testing and conda pkg builds with gpuCI
- PR #164: Add numba kernel for faster column to row major transform
- PR #114: Adding FAISS to cuml build

## Bug Fixes

- PR #48: CUDA 10 compilation warnings fix
- PR #51: Fixes to Dockerfile and docs for new build system
- PR #72: Fixes for GCC 7
- PR #96: Fix for kmeans stack overflow with high number of clusters
- PR #105: Fix for AttributeError in kmeans fit method
- PR #113: Removed old  glm python/cython files
- PR #118: Fix for AttributeError in kmeans predict method
- PR #125: Remove randomized solver option from PCA python bindings


# cuML 0.4.0 (05 Dec 2018)

## New Features

## Improvements

- PR #42: New build system: separation of libcuml.so and cuml python package
- PR #43: Added changelog.md

## Bug Fixes


# cuML 0.3.0 (30 Nov 2018)

## New Features

- PR #33: Added ability to call cuML algorithms using numpy arrays

## Improvements

- PR #24: Fix references of python package from cuML to cuml and start using versioneer for better versioning
- PR #40: Added support for refactored cuDF 0.3.0, updated Conda files
- PR #33: Major python test cleaning, all tests pass with cuDF 0.2.0 and 0.3.0. Preparation for new build system
- PR #34: Updated batch count calculation logic in DBSCAN
- PR #35: Beginning of DBSCAN refactor to use cuML mlprims and general improvements

## Bug Fixes

- PR #30: Fixed batch size bug in DBSCAN that caused crash. Also fixed various locations for potential integer overflows
- PR #28: Fix readthedocs build documentation
- PR #29: Fix pytests for cuml name change from cuML
- PR #33: Fixed memory bug that would cause segmentation faults due to numba releasing memory before it was used. Also fixed row major/column major bugs for different algorithms
- PR #36: Fix kmeans gtest to use device data
- PR #38: cuda\_free bug removed that caused google tests to sometimes pass and sometimes fail randomly
- PR #39: Updated cmake to correctly link with CUDA libraries, add CUDA runtime linking and include source files in compile target

# cuML 0.2.0 (02 Nov 2018)

## New Features

- PR #11: Kmeans algorithm added
- PR #7: FAISS KNN wrapper added
- PR #21: Added Conda install support

## Improvements

- PR #15: Added compatibility with cuDF (from prior pyGDF)
- PR #13: Added FAISS to Dockerfile
- PR #21: Added TravisCI build system for CI and Conda builds

## Bug Fixes

- PR #4: Fixed explained variance bug in TSVD
- PR #5: Notebook bug fixes and updated results


# cuML 0.1.0

Initial release including PCA, TSVD, DBSCAN, ml-prims and cython wrappers<|MERGE_RESOLUTION|>--- conflicted
+++ resolved
@@ -32,11 +32,8 @@
 - PR #2017: Fixing memory issue in weak cc prim
 - PR #2028: Skipping UMAP knn reproducibility tests until we figure out why its failing in CUDA 10.2
 - PR #2024: Fixed cuda-memcheck errors with sample-without-replacement prim
-<<<<<<< HEAD
+- PR #1540: prims: support for custom math-type used for computation inside adjusted rand index prim
 - PR #2078: Ignore negative cache indices in get_vecs
-=======
-- PR #1540: prims: support for custom math-type used for computation inside adjusted rand index prim
->>>>>>> 4b3d2be3
 
 # cuML 0.13.0 (Date TBD)
 
