# cuML 0.14.0 (Date TBD)

## New Features
- PR #1655: Adds python bindings for homogeneity score
- PR #1704: Adds python bindings for completeness score
- PR #1687: Adds python bindings for mutual info score
- PR #1980: prim: added a new write-only unary op prim
- PR #1867: C++: add logging interface support in cuML based spdlog
- PR #1902: Multi class inference in FIL C++ and importing multi-class forests from treelite
- PR #1906: UMAP MNMG
- PR #2067: python: wrap logging interface in cython
- PR #2083: Added dtype, order, and use_full_low_rank to MNMG `make_regression`
- PR #2074: SG and MNMG `make_classification`
- PR #2057: Weighted k-means

## Improvements
- PR #1931: C++: enabled doxygen docs for all of the C++ codebase
- PR #1944: Support for dask_cudf.core.Series in _extract_partitions
- PR #1947: Cleaning up cmake
- PR #1927: Use Cython's `new_build_ext` (if available)
- PR #1946: Removed zlib dependency from cmake
- PR #1988: C++: cpp bench refactor
- PR #1873: Remove usage of nvstring and nvcat from LabelEncoder
- PR #1968: Update SVC SVR with cuML Array
- PR #1972: updates to our flow to use conda-forge's clang and clang-tools packages
- PR #1974: Reduce ARIMA testing time
- PR #1984: Enable Ninja build
- PR #1985: C++ UMAP parametrizable tests
- PR #2005: Adding missing algorithms to cuml benchmarks and notebook
- PR #2016: Add capability to setup.py and build.sh to fully clean all cython build files and artifacts
- PR #2044: A cuda-memcheck helper wrapper for devs
- PR #2018: Using `cuml.dask.part_utils.extract_partitions` and removing similar, duplicated code
- PR #2019: Enable doxygen build in our nightly doc build CI script
- PR #1996: Cythonize in parallel
- PR #2032: Reduce number of tests for MBSGD to improve CI running time
- PR #2031: Encapsulating UCX-py interactions in singleton
- PR #2029: Add C++ ARIMA log-likelihood benchmark
- PR #2085: Convert TSNE to use CumlArray
- PR #2051: Reduce the time required to run dask pca and dask tsvd tests
- PR #1981: Using CumlArray in kNN and DistributedDataHandler in dask kNN
- PR #2053: Introduce verbosity level in C++ layer instead of boolean `verbose` flag
- PR #2047: Make internal streams non-blocking w.r.t. NULL stream
- PR #2048: Random forest testing speedup
- PR #2058: Use CumlArray in Random Projection
- PR #2068: Updating knn class probabilities to use make_monotonic instead of binary search
- PR #2062: Adding random state to UMAP mnmg tests
- PR #2064: Speed-up K-Means test
- PR #2015: Renaming .h to .cuh in solver, dbscan and svm
- PR #2080: Improved import of sparse FIL forests from treelite
- PR #2090: Upgrade C++ build to C++14 standard
- PR #2089: CI: enabled cuda-memcheck on ml-prims unit-tests during nightly build
- PR #2128: Update Dask RF code to reduce the time required for GPU predict to run
- PR #2125: Build infrastructure to use RAFT
- PR #2131: Update Dask RF fit to use DistributedDataHandler
- PR #2055: Update the metrics notebook to use important cuML models
- PR #2095: Improved import of src_prims/utils.h, making it less ambiguous
- PR #2118: Updating SGD & mini-batch estimators to use CumlArray
- PR #2120: Speeding up dask RandomForest tests
- PR #1883: Use CumlArray in ARIMA
- PR #2135: A few optimizations to UMAP fuzzy simplicial set
- PR #1914: Change the meaning of ARIMA's intercept to match the literature
- PR #2098: Renaming .h to .cuh in decision_tree, glm, pca
- PR #2150: Remove deprecated RMM calls in RMM allocator adapter
- PR #2146: Remove deprecated kalman filter
- PR #2151: Add pytest duration and pytest timeout
- PR #2156: Add Docker 19 support to local gpuci build
- PR #2124: Expand tutorial docs and sample notebook
- PR #2175: Allow CPU-only and dataset params for benchmark sweeps
- PR #2186: Refactor cython code to build OPG structs in common utils file
- PR #2180: Add fully single GPU singlegpu python build
- PR #2187: CMake improvements to manage conda environment dependencies
- PR #2185: Add has_sklearn function and use it in datasets/classification.
- PR #2193: Order-independent local shuffle in `cuml.dask.make_regression`
- PR #2184: Refoctor headers for holtwinters, rproj, tsvd, tsne, umap
- PR #2199: Remove unncessary notebooks
- PR #2195: Separating fit and transform calls in SG, MNMG PCA to save transform array memory consumption
- PR #2201: Re-enabling UMAP repro tests
- PR #2196: Updates to benchmarks. Moving notebook
- PR #2210: Updating KNN tests to evaluate multiple index partitions
- PR #2205: Use timeout to add 2 hour hard limit to dask tests
- PR #2214: Remove utils folder and refactor to common folder

## Bug Fixes
- PR #1939: Fix syntax error in cuml.common.array
- PR #1941: Remove c++ cuda flag that was getting duplicated in CMake
- PR #1971: python: Correctly honor --singlegpu option and CUML_BUILD_PATH env variable
- PR #1969: Update libcumlprims to 0.14
- PR #1973: Add missing mg files for setup.py --singlegpu flag
- PR #1993: Set `umap_transform_reproducibility` tests to xfail
- PR #2004: Refactoring the arguments to `plant()` call
- PR #2017: Fixing memory issue in weak cc prim
- PR #2028: Skipping UMAP knn reproducibility tests until we figure out why its failing in CUDA 10.2
- PR #2024: Fixed cuda-memcheck errors with sample-without-replacement prim
- PR #1540: prims: support for custom math-type used for computation inside adjusted rand index prim
- PR #2077: dask-make blobs arguments to match sklearn
- PR #2059: Make all Scipy imports conditional
- PR #2078: Ignore negative cache indices in get_vecs
- PR #2084: Fixed cuda-memcheck errors with COO unit-tests
- PR #2087: Fixed cuda-memcheck errors with dispersion prim
- PR #2096: Fixed syntax error with nightly build command for memcheck unit-tests
- PR #2115: Fixed contingency matrix prim unit-tests for computing correct golden values
- PR #2107: Fix PCA transform
- PR #2109: input_to_cuml_array __cuda_array_interface__ bugfix
- PR #2117: cuDF __array__ exception small fixes
- PR #2139: CumlArray for adjusted_rand_score
- PR #2140: Returning self in fit model functions
- PR #2144: Remove GPU arch < 60 from CMake build
- PR #2153: Added missing namespaces to some Decision Tree files
- PR #2155: C++: fix doxygen build break
- PR #2161: Replacing depreciated bruteForceKnn
- PR #2162: Use stream in transpose prim
- PR #2165: Fit function test correction
- PR #2166: Fix handling of temp file in RF pickling
- PR #2176: C++: fix for adjusted rand index when input array is all zeros
- PR #2179: Fix clang tools version in libcuml recipe
- PR #2183: Fix RAFT in nightly package
- PR #2191: Fix placement of SVM parameter documentation and add examples
- PR #2217: Fix opg_utils naming to fix singlegpu build
<<<<<<< HEAD
- PR #2223: Fix bug in ARIMA C++ benchmark
=======
- PR #2224: Temporary fix for CI until new Dask version is released
>>>>>>> 3dedb13e

# cuML 0.13.0 (Date TBD)

## New Features
- PR #1777: Python bindings for entropy
- PR #1742: Mean squared error implementation with cupy
- PR #1817: Confusion matrix implementation with cupy (SNSG and MNMG)
- PR #1766: Mean absolute error implementation with cupy
- PR #1766: Mean squared log error implementation with cupy
- PR #1635: cuML Array shim and configurable output added to cluster methods
- PR #1892: One hot encoder implementation with cupy
- PR #1586: Seasonal ARIMA
- PR #1683: cuml.dask make_regression
- PR #1689: Add framework for cuML Dask serializers
- PR #1709: Add `decision_function()` and `predict_proba()` for LogisticRegression
- PR #1714: Add `print_env.sh` file to gather important environment details
- PR #1750: LinearRegression CumlArray for configurable output
- PR #1767: Single GPU decomposition models configurable output
- PR #1646: Using FIL to predict in MNMG RF
- PR #1778: Make cuML Handle picklable
- PR #1738: cuml.dask refactor beginning and dask array input option for OLS, Ridge and KMeans
- PR #1874: Add predict_proba function to RF classifier
- PR #1815: Adding KNN parameter to UMAP
- PR #1978: Adding `predict_proba` function to dask RF

## Improvements
- PR #1644: Add `predict_proba()` for FIL binary classifier
- PR #1620: Pickling tests now automatically finds all model classes inheriting from cuml.Base
- PR #1637: Update to newer treelite version with XGBoost 1.0 compatibility
- PR #1632: Fix MBSGD models inheritance, they now inherits from cuml.Base
- PR #1628: Remove submodules from cuML
- PR #1755: Expose the build_treelite function for python
- PR #1649: Add the fil_sparse_format variable option to RF API
- PR #1647: storage_type=AUTO uses SPARSE for large models
- PR #1668: Update the warning statement thrown in RF when the seed is set but n_streams is not 1
- PR #1662: use of direct cusparse calls for coo2csr, instead of depending on nvgraph
- PR #1747: C++: dbscan performance improvements and cleanup
- PR #1697: Making trustworthiness batchable and using proper workspace
- PR #1721: Improving UMAP pytests
- PR #1717: Call `rmm_cupy_allocator` for CuPy allocations
- PR #1718: Import `using_allocator` from `cupy.cuda`
- PR #1723: Update RF Classifier to throw an exception for multi-class pickling
- PR #1726: Decorator to allocate CuPy arrays with RMM
- PR #1719: UMAP random seed reproducibility
- PR #1748: Test serializing `CumlArray` objects
- PR #1776: Refactoring pca/tsvd distributed
- PR #1762: Update CuPy requirement to 7
- PR #1768: C++: Different input and output types for add and subtract prims
- PR #1790: Add support for multiple seeding in k-means++
- PR #1805: Adding new Dask cuda serializers to naive bayes + a trivial perf update
- PR #1812: C++: bench: UMAP benchmark cases added
- PR #1795: Add capability to build CumlArray from bytearray/memoryview objects
- PR #1824: C++: improving the performance of UMAP algo
- PR #1816: Add ARIMA notebook
- PR #1856: Update docs for 0.13
- PR #1827: Add HPO demo Notebook
- PR #1825: `--nvtx` option in `build.sh`
- PR #1847: Update XGBoost version for CI
- PR #1837: Simplify cuML Array construction
- PR #1848: Rely on subclassing for cuML Array serialization
- PR #1866: Minimizing client memory pressure on Naive Bayes
- PR #1788: Removing complexity bottleneck in S-ARIMA
- PR #1873: Remove usage of nvstring and nvcat from LabelEncoder
- PR #1891: Additional improvements to naive bayes tree reduction

## Bug Fixes
- PR #1835 : Fix calling default RF Classification always
- PT #1904: replace cub sort
- PR #1833: Fix depth issue in shallow RF regression estimators
- PR #1770: Warn that KalmanFilter is deprecated
- PR #1775: Allow CumlArray to work with inputs that have no 'strides' in array interface
- PR #1594: Train-test split is now reproducible
- PR #1590: Fix destination directory structure for run-clang-format.py
- PR #1611: Fixing pickling errors for KNN classifier and regressor
- PR #1617: Fixing pickling issues for SVC and SVR
- PR #1634: Fix title in KNN docs
- PR #1627: Adding a check for multi-class data in RF classification
- PR #1654: Skip treelite patch if its already been applied
- PR #1661: Fix nvstring variable name
- PR #1673: Using struct for caching dlsym state in communicator
- PR #1659: TSNE - introduce 'convert_dtype' and refactor class attr 'Y' to 'embedding_'
- PR #1672: Solver 'svd' in Linear and Ridge Regressors when n_cols=1
- PR #1670: Lasso & ElasticNet - cuml Handle added
- PR #1671: Update for accessing cuDF Series pointer
- PR #1652: Support XGBoost 1.0+ models in FIL
- PR #1702: Fix LightGBM-FIL validation test
- PR #1701: test_score kmeans test passing with newer cupy version
- PR #1706: Remove multi-class bug from QuasiNewton
- PR #1699: Limit CuPy to <7.2 temporarily
- PR #1708: Correctly deallocate cuML handles in Cython
- PR #1730: Fixes to KF for test stability (mainly in CUDA 10.2)
- PR #1729: Fixing naive bayes UCX serialization problem in fit()
- PR #1749: bug fix rf classifier/regressor on seg fault in bench
- PR #1751: Updated RF documentation
- PR #1765: Update the checks for using RF GPU predict
- PR #1787: C++: unit-tests to check for RF accuracy. As well as a bug fix to improve RF accuracy
- PR #1793: Updated fil pyx to solve memory leakage issue
- PR #1810: Quickfix - chunkage in dask make_regression
- PR #1842: DistributedDataHandler not properly setting 'multiple'
- PR #1849: Critical fix in ARIMA initial estimate
- PR #1851: Fix for cuDF behavior change for multidimensional arrays
- PR #1852: Remove Thrust warnings
- PR #1868: Turning off IPC caching until it is fixed in UCX-py/UCX
- PR #1876: UMAP exponential decay parameters fix
- PR #1887: Fix hasattr for missing attributes on base models
- PR #1877: Remove resetting index in shuffling in train_test_split
- PR #1893: Updating UCX in comms to match current UCX-py
- PR #1888: Small train_test_split test fix
- PR #1899: Fix dask `extract_partitions()`, remove transformation as instance variable in PCA and TSVD and match sklearn APIs
- PR #1920: Temporarily raising threshold for UMAP reproducibility tests
- PR #1918: Create memleak fixture to skip memleak tests in CI for now
- PR #1926: Update batch matrix test margins
- PR #1925: Fix failing dask tests
- PR #1936: Update DaskRF regression test to xfail
- PR #1932: Isolating cause of make_blobs failure
- PR #1951: Dask Random forest regression CPU predict bug fix
- PR #1948: Adjust BatchedMargin margin and disable tests temporarily
- PR #1950: Fix UMAP test failure



# cuML 0.12.0 (04 Feb 2020)

## New Features
- PR #1483: prims: Fused L2 distance and nearest-neighbor prim
- PR #1494: bench: ml-prims benchmark
- PR #1514: bench: Fused L2 NN prim benchmark
- PR #1411: Cython side of MNMG OLS
- PR #1520: Cython side of MNMG Ridge Regression
- PR #1516: Suppor Vector Regression (epsilon-SVR)

## Improvements
- PR #1638: Update cuml/docs/README.md
- PR #1468: C++: updates to clang format flow to make it more usable among devs
- PR #1473: C++: lazy initialization of "costly" resources inside cumlHandle
- PR #1443: Added a new overloaded GEMM primitive
- PR #1489: Enabling deep trees using Gather tree builder
- PR #1463: Update FAISS submodule to 1.6.1
- PR #1488: Add codeowners
- PR #1432: Row-major (C-style) GPU arrays for benchmarks
- PR #1490: Use dask master instead of conda package for testing
- PR #1375: Naive Bayes & Distributed Naive Bayes
- PR #1377: Add GPU array support for FIL benchmarking
- PR #1493: kmeans: add tiling support for 1-NN computation and use fusedL2-1NN prim for L2 distance metric
- PR #1532: Update CuPy to >= 6.6 and allow 7.0
- PR #1528: Re-enabling KNN using dynamic library loading for UCX in communicator
- PR #1545: Add conda environment version updates to ci script
- PR #1541: Updates for libcudf++ Python refactor
- PR #1555: FIL-SKL, an SKLearn-based benchmark for FIL
- PR #1537: Improve pickling and scoring suppport for many models to support hyperopt
- PR #1551: Change custom kernel to cupy for col/row order transform
- PR #1533: C++: interface header file separation for SVM
- PR #1560: Helper function to allocate all new CuPy arrays with RMM memory management
- PR #1570: Relax nccl in conda recipes to >=2.4 (matching CI)
- PR #1578: Add missing function information to the cuML documenataion
- PR #1584: Add has_scipy utility function for runtime check
- PR #1583: API docs updates for 0.12
- PR #1591: Updated FIL documentation

## Bug Fixes
- PR #1470: Documentation: add make_regression, fix ARIMA section
- PR #1482: Updated the code to remove sklearn from the mbsgd stress test
- PR #1491: Update dev environments for 0.12
- PR #1512: Updating setup_cpu() in SpeedupComparisonRunner
- PR #1498: Add build.sh to code owners
- PR #1505: cmake: added correct dependencies for prims-bench build
- PR #1534: Removed TODO comment in create_ucp_listeners()
- PR #1548: Fixing umap extra unary op in knn graph
- PR #1547: Fixing MNMG kmeans score. Fixing UMAP pickling before fit(). Fixing UMAP test failures.
- PR #1557: Increasing threshold for kmeans score
- PR #1562: Increasing threshold even higher
- PR #1564: Fixed a typo in function cumlMPICommunicator_impl::syncStream
- PR #1569: Remove Scikit-learn exception and depedenncy in SVM
- PR #1575: Add missing dtype parameter in call to strides to order for CuPy 6.6 code path
- PR #1574: Updated the init file to include SVM
- PR #1589: Fixing the default value for RF and updating mnmg predict to accept cudf
- PR #1601: Fixed wrong datatype used in knn voting kernel

# cuML 0.11.0 (11 Dec 2019)

## New Features

- PR #1295: Cython side of MNMG PCA
- PR #1218: prims: histogram prim
- PR #1129: C++: Separate include folder for C++ API distribution
- PR #1282: OPG KNN MNMG Code (disabled for 0.11)
- PR #1242: Initial implementation of FIL sparse forests
- PR #1194: Initial ARIMA time-series modeling support.
- PR #1286: Importing treelite models as FIL sparse forests
- PR #1285: Fea minimum impurity decrease RF param
- PR #1301: Add make_regression to generate regression datasets
- PR #1322: RF pickling using treelite, protobuf and FIL
- PR #1332: Add option to cuml.dask make_blobs to produce dask array
- PR #1307: Add RF regression benchmark
- PR #1327: Update the code to build treelite with protobuf
- PR #1289: Add Python benchmarking support for FIL
- PR #1371: Cython side of MNMG tSVD
- PR #1386: Expose SVC decision function value

## Improvements
- PR #1170: Use git to clone subprojects instead of git submodules
- PR #1239: Updated the treelite version
- PR #1225: setup.py clone dependencies like cmake and correct include paths
- PR #1224: Refactored FIL to prepare for sparse trees
- PR #1249: Include libcuml.so C API in installed targets
- PR #1259: Conda dev environment updates and use libcumlprims current version in CI
- PR #1277: Change dependency order in cmake for better printing at compile time
- PR #1264: Add -s flag to GPU CI pytest for better error printing
- PR #1271: Updated the Ridge regression documentation
- PR #1283: Updated the cuMl docs to include MBSGD and adjusted_rand_score
- PR #1300: Lowercase parameter versions for FIL algorithms
- PR #1312: Update CuPy to version 6.5 and use conda-forge channel
- PR #1336: Import SciKit-Learn models into FIL
- PR #1314: Added options needed for ASVDb output (CUDA ver, etc.), added option
  to select algos
- PR #1335: Options to print available algorithms and datasets
  in the Python benchmark
- PR #1338: Remove BUILD_ABI references in CI scripts
- PR #1340: Updated unit tests to uses larger dataset
- PR #1351: Build treelite temporarily for GPU CI testing of FIL Scikit-learn
  model importing
- PR #1367: --test-split benchmark parameter for train-test split
- PR #1360: Improved tests for importing SciKit-Learn models into FIL
- PR #1368: Add --num-rows benchmark command line argument
- PR #1351: Build treelite temporarily for GPU CI testing of FIL Scikit-learn model importing
- PR #1366: Modify train_test_split to use CuPy and accept device arrays
- PR #1258: Documenting new MPI communicator for multi-node multi-GPU testing
- PR #1345: Removing deprecated should_downcast argument
- PR #1362: device_buffer in UMAP + Sparse prims
- PR #1376: AUTO value for FIL algorithm
- PR #1408: Updated pickle tests to delete the pre-pickled model to prevent pointer leakage
- PR #1357: Run benchmarks multiple times for CI
- PR #1382: ARIMA optimization: move functions to C++ side
- PR #1392: Updated RF code to reduce duplication of the code
- PR #1444: UCX listener running in its own isolated thread
- PR #1445: Improved performance of FIL sparse trees
- PR #1431: Updated API docs
- PR #1441: Remove unused CUDA conda labels
- PR #1439: Match sklearn 0.22 default n_estimators for RF and fix test errors
- PR #1461: Add kneighbors to API docs

## Bug Fixes
- PR #1281: Making rng.h threadsafe
- PR #1212: Fix cmake git cloning always running configure in subprojects
- PR #1261: Fix comms build errors due to cuml++ include folder changes
- PR #1267: Update build.sh for recent change of building comms in main CMakeLists
- PR #1278: Removed incorrect overloaded instance of eigJacobi
- PR #1302: Updates for numba 0.46
- PR #1313: Updated the RF tests to set the seed and n_streams
- PR #1319: Using machineName arg passed in instead of default for ASV reporting
- PR #1326: Fix illegal memory access in make_regression (bounds issue)
- PR #1330: Fix C++ unit test utils for better handling of differences near zero
- PR #1342: Fix to prevent memory leakage in Lasso and ElasticNet
- PR #1337: Fix k-means init from preset cluster centers
- PR #1354: Fix SVM gamma=scale implementation
- PR #1344: Change other solver based methods to create solver object in init
- PR #1373: Fixing a few small bugs in make_blobs and adding asserts to pytests
- PR #1361: Improve SMO error handling
- PR #1384: Lower expectations on batched matrix tests to prevent CI failures
- PR #1380: Fix memory leaks in ARIMA
- PR #1391: Lower expectations on batched matrix tests even more
- PR #1394: Warning added in svd for cuda version 10.1
- PR #1407: Resolved RF predict issues and updated RF docstring
- PR #1401: Patch for lbfgs solver for logistic regression with no l1 penalty
- PR #1416: train_test_split numba and rmm device_array output bugfix
- PR #1419: UMAP pickle tests are using wrong n_neighbors value for trustworthiness
- PR #1438: KNN Classifier to properly return Dataframe with Dataframe input
- PR #1425: Deprecate seed and use random_state similar to Scikit-learn in train_test_split
- PR #1458: Add joblib as an explicit requirement
- PR #1474: Defer knn mnmg to 0.12 nightly builds and disable ucx-py dependency

# cuML 0.10.0 (16 Oct 2019)

## New Features
- PR #1148: C++ benchmark tool for c++/CUDA code inside cuML
- PR #1071: Selective eigen solver of cuSolver
- PR #1073: Updating RF wrappers to use FIL for GPU accelerated prediction
- PR #1104: CUDA 10.1 support
- PR #1113: prims: new batched make-symmetric-matrix primitive
- PR #1112: prims: new batched-gemv primitive
- PR #855: Added benchmark tools
- PR #1149 Add YYMMDD to version tag for nightly conda packages
- PR #892: General Gram matrices prim
- PR #912: Support Vector Machine
- PR #1274: Updated the RF score function to use GPU predict

## Improvements
- PR #961: High Peformance RF; HIST algo
- PR #1028: Dockerfile updates after dir restructure. Conda env yaml to add statsmodels as a dependency
- PR #1047: Consistent OPG interface for kmeans, based on internal libcumlprims update
- PR #763: Add examples to train_test_split documentation
- PR #1093: Unified inference kernels for different FIL algorithms
- PR #1076: Paying off some UMAP / Spectral tech debt.
- PR #1086: Ensure RegressorMixin scorer uses device arrays
- PR #1110: Adding tests to use default values of parameters of the models
- PR #1108: input_to_host_array function in input_utils for input processing to host arrays
- PR #1114: K-means: Exposing useful params, removing unused params, proxying params in Dask
- PR #1138: Implementing ANY_RANK semantics on irecv
- PR #1142: prims: expose separate InType and OutType for unaryOp and binaryOp
- PR #1115: Moving dask_make_blobs to cuml.dask.datasets. Adding conversion to dask.DataFrame
- PR #1136: CUDA 10.1 CI updates
- PR #1135: K-means: add boundary cases for kmeans||, support finer control with convergence
- PR #1163: Some more correctness improvements. Better verbose printing
- PR #1165: Adding except + in all remaining cython
- PR #1186: Using LocalCUDACluster Pytest fixture
- PR #1173: Docs: Barnes Hut TSNE documentation
- PR #1176: Use new RMM API based on Cython
- PR #1219: Adding custom bench_func and verbose logging to cuml.benchmark
- PR #1247: Improved MNMG RF error checking

## Bug Fixes

- PR #1231: RF respect number of cuda streams from cuml handle
- PR #1230: Rf bugfix memleak in regression
- PR #1208: compile dbscan bug
- PR #1016: Use correct libcumlprims version in GPU CI
- PR #1040: Update version of numba in development conda yaml files
- PR #1043: Updates to accomodate cuDF python code reorganization
- PR #1044: Remove nvidia driver installation from ci/cpu/build.sh
- PR #991: Barnes Hut TSNE Memory Issue Fixes
- PR #1075: Pinning Dask version for consistent CI results
- PR #990: Barnes Hut TSNE Memory Issue Fixes
- PR #1066: Using proper set of workers to destroy nccl comms
- PR #1072: Remove pip requirements and setup
- PR #1074: Fix flake8 CI style check
- PR #1087: Accuracy improvement for sqrt/log in RF max_feature
- PR #1088: Change straggling numba python allocations to use RMM
- PR #1106: Pinning Distributed version to match Dask for consistent CI results
- PR #1116: TSNE CUDA 10.1 Bug Fixes
- PR #1132: DBSCAN Batching Bug Fix
- PR #1162: DASK RF random seed bug fix
- PR #1164: Fix check_dtype arg handling for input_to_dev_array
- PR #1171: SVM prediction bug fix
- PR #1177: Update dask and distributed to 2.5
- PR #1204: Fix SVM crash on Turing
- PR #1199: Replaced sprintf() with snprintf() in THROW()
- PR #1205: Update dask-cuda in yml envs
- PR #1211: Fixing Dask k-means transform bug and adding test
- PR #1236: Improve fix for SMO solvers potential crash on Turing
- PR #1251: Disable compiler optimization for CUDA 10.1 for distance prims
- PR #1260: Small bugfix for major conversion in input_utils
- PR #1276: Fix float64 prediction crash in test_random_forest

# cuML 0.9.0 (21 Aug 2019)

## New Features

- PR #894: Convert RF to treelite format
- PR #826: Jones transformation of params for ARIMA models timeSeries ml-prim
- PR #697: Silhouette Score metric ml-prim
- PR #674: KL Divergence metric ml-prim
- PR #787: homogeneity, completeness and v-measure metrics ml-prim
- PR #711: Mutual Information metric ml-prim
- PR #724: Entropy metric ml-prim
- PR #766: Expose score method based on inertia for KMeans
- PR #823: prims: cluster dispersion metric
- PR #816: Added inverse_transform() for LabelEncoder
- PR #789: prims: sampling without replacement
- PR #813: prims: Col major istance prim
- PR #635: Random Forest & Decision Tree Regression (Single-GPU)
- PR #819: Forest Inferencing Library (FIL)
- PR #829: C++: enable nvtx ranges
- PR #835: Holt-Winters algorithm
- PR #837: treelite for decision forest exchange format
- PR #871: Wrapper for FIL
- PR #870: make_blobs python function
- PR #881: wrappers for accuracy_score and adjusted_rand_score functions
- PR #840: Dask RF classification and regression
- PR #870: make_blobs python function
- PR #879: import of treelite models to FIL
- PR #892: General Gram matrices prim
- PR #883: Adding MNMG Kmeans
- PR #930: Dask RF
- PR #882: TSNE - T-Distributed Stochastic Neighbourhood Embedding
- PR #624: Internals API & Graph Based Dimensionality Reductions Callback
- PR #926: Wrapper for FIL
- PR #994: Adding MPI comm impl for testing / benchmarking MNMG CUDA
- PR #960: Enable using libcumlprims for MG algorithms/prims

## Improvements
- PR #822: build: build.sh update to club all make targets together
- PR #807: Added development conda yml files
- PR #840: Require cmake >= 3.14
- PR #832: Stateless Decision Tree and Random Forest API
- PR #857: Small modifications to comms for utilizing IB w/ Dask
- PR #851: Random forest Stateless API wrappers
- PR #865: High Performance RF
- PR #895: Pretty prints arguments!
- PR #920: Add an empty marker kernel for tracing purposes
- PR #915: syncStream added to cumlCommunicator
- PR #922: Random Forest support in FIL
- PR #911: Update headers to credit CannyLabs BH TSNE implementation
- PR #918: Streamline CUDA_REL environment variable
- PR #924: kmeans: updated APIs to be stateless, refactored code for mnmg support
- PR #950: global_bias support in FIL
- PR #773: Significant improvements to input checking of all classes and common input API for Python
- PR #957: Adding docs to RF & KMeans MNMG. Small fixes for release
- PR #965: Making dask-ml a hard dependency
- PR #976: Update api.rst for new 0.9 classes
- PR #973: Use cudaDeviceGetAttribute instead of relying on cudaDeviceProp object being passed
- PR #978: Update README for 0.9
- PR #1009: Fix references to notebooks-contrib
- PR #1015: Ability to control the number of internal streams in cumlHandle_impl via cumlHandle
- PR #1175: Add more modules to docs ToC

## Bug Fixes

- PR #923: Fix misshapen level/trend/season HoltWinters output
- PR #831: Update conda package dependencies to cudf 0.9
- PR #772: Add missing cython headers to SGD and CD
- PR #849: PCA no attribute trans_input_ transform bug fix
- PR #869: Removing incorrect information from KNN Docs
- PR #885: libclang installation fix for GPUCI
- PR #896: Fix typo in comms build instructions
- PR #921: Fix build scripts using incorrect cudf version
- PR #928: TSNE Stability Adjustments
- PR #934: Cache cudaDeviceProp in cumlHandle for perf reasons
- PR #932: Change default param value for RF classifier
- PR #949: Fix dtype conversion tests for unsupported cudf dtypes
- PR #908: Fix local build generated file ownerships
- PR #983: Change RF max_depth default to 16
- PR #987: Change default values for knn
- PR #988: Switch to exact tsne
- PR #991: Cleanup python code in cuml.dask.cluster
- PR #996: ucx_initialized being properly set in CommsContext
- PR #1007: Throws a well defined error when mutigpu is not enabled
- PR #1018: Hint location of nccl in build.sh for CI
- PR #1022: Using random_state to make K-Means MNMG tests deterministic
- PR #1034: Fix typos and formatting issues in RF docs
- PR #1052: Fix the rows_sample dtype to float

# cuML 0.8.0 (27 June 2019)

## New Features

- PR #652: Adjusted Rand Index metric ml-prim
- PR #679: Class label manipulation ml-prim
- PR #636: Rand Index metric ml-prim
- PR #515: Added Random Projection feature
- PR #504: Contingency matrix ml-prim
- PR #644: Add train_test_split utility for cuDF dataframes
- PR #612: Allow Cuda Array Interface, Numba inputs and input code refactor
- PR #641: C: Separate C-wrapper library build to generate libcuml.so
- PR #631: Add nvcategory based ordinal label encoder
- PR #681: Add MBSGDClassifier and MBSGDRegressor classes around SGD
- PR #705: Quasi Newton solver and LogisticRegression Python classes
- PR #670: Add test skipping functionality to build.sh
- PR #678: Random Forest Python class
- PR #684: prims: make_blobs primitive
- PR #673: prims: reduce cols by key primitive
- PR #812: Add cuML Communications API & consolidate Dask cuML

## Improvements

- PR #597: C++ cuML and ml-prims folder refactor
- PR #590: QN Recover from numeric errors
- PR #482: Introduce cumlHandle for pca and tsvd
- PR #573: Remove use of unnecessary cuDF column and series copies
- PR #601: Cython PEP8 cleanup and CI integration
- PR #596: Introduce cumlHandle for ols and ridge
- PR #579: Introduce cumlHandle for cd and sgd, and propagate C++ errors in cython level for cd and sgd
- PR #604: Adding cumlHandle to kNN, spectral methods, and UMAP
- PR #616: Enable clang-format for enforcing coding style
- PR #618: CI: Enable copyright header checks
- PR #622: Updated to use 0.8 dependencies
- PR #626: Added build.sh script, updated CI scripts and documentation
- PR #633: build: Auto-detection of GPU_ARCHS during cmake
- PR #650: Moving brute force kNN to prims. Creating stateless kNN API.
- PR #662: C++: Bulk clang-format updates
- PR #671: Added pickle pytests and correct pickling of Base class
- PR #675: atomicMin/Max(float, double) with integer atomics and bit flipping
- PR #677: build: 'deep-clean' to build.sh to clean faiss build as well
- PR #683: Use stateless c++ API in KNN so that it can be pickled properly
- PR #686: Use stateless c++ API in UMAP so that it can be pickled properly
- PR #695: prims: Refactor pairwise distance
- PR #707: Added stress test and updated documentation for RF
- PR #701: Added emacs temporary file patterns to .gitignore
- PR #606: C++: Added tests for host_buffer and improved device_buffer and host_buffer implementation
- PR #726: Updated RF docs and stress test
- PR #730: Update README and RF docs for 0.8
- PR #744: Random projections generating binomial on device. Fixing tests.
- PR #741: Update API docs for 0.8
- PR #754: Pickling of UMAP/KNN
- PR #753: Made PCA and TSVD picklable
- PR #746: LogisticRegression and QN API docstrings
- PR #820: Updating DEVELOPER GUIDE threading guidelines

## Bug Fixes
- PR #584: Added missing virtual destructor to deviceAllocator and hostAllocator
- PR #620: C++: Removed old unit-test files in ml-prims
- PR #627: C++: Fixed dbscan crash issue filed in 613
- PR #640: Remove setuptools from conda run dependency
- PR #646: Update link in contributing.md
- PR #649: Bug fix to LinAlg::reduce_rows_by_key prim filed in issue #648
- PR #666: fixes to gitutils.py to resolve both string decode and handling of uncommitted files
- PR #676: Fix template parameters in `bernoulli()` implementation.
- PR #685: Make CuPy optional to avoid nccl conda package conflicts
- PR #687: prims: updated tolerance for reduce_cols_by_key unit-tests
- PR #689: Removing extra prints from NearestNeighbors cython
- PR #718: Bug fix for DBSCAN and increasing batch size of sgd
- PR #719: Adding additional checks for dtype of the data
- PR #736: Bug fix for RF wrapper and .cu print function
- PR #547: Fixed issue if C++ compiler is specified via CXX during configure.
- PR #759: Configure Sphinx to render params correctly
- PR #762: Apply threshold to remove flakiness of UMAP tests.
- PR #768: Fixing memory bug from stateless refactor
- PR #782: Nearest neighbors checking properly whether memory should be freed
- PR #783: UMAP was using wrong size for knn computation
- PR #776: Hotfix for self.variables in RF
- PR #777: Fix numpy input bug
- PR #784: Fix jit of shuffle_idx python function
- PR #790: Fix rows_sample input type for RF
- PR #793: Fix for dtype conversion utility for numba arrays without cupy installed
- PR #806: Add a seed for sklearn model in RF test file
- PR #843: Rf quantile fix

# cuML 0.7.0 (10 May 2019)

## New Features

- PR #405: Quasi-Newton GLM Solvers
- PR #277: Add row- and column-wise weighted mean primitive
- PR #424: Add a grid-sync struct for inter-block synchronization
- PR #430: Add R-Squared Score to ml primitives
- PR #463: Add matrix gather to ml primitives
- PR #435: Expose cumlhandle in cython + developer guide
- PR #455: Remove default-stream arguement across ml-prims and cuML
- PR #375: cuml cpp shared library renamed to libcuml++.so
- PR #460: Random Forest & Decision Trees (Single-GPU, Classification)
- PR #491: Add doxygen build target for ml-prims
- PR #505: Add R-Squared Score to python interface
- PR #507: Add coordinate descent for lasso and elastic-net
- PR #511: Add a minmax ml-prim
- PR #516: Added Trustworthiness score feature
- PR #520: Add local build script to mimic gpuCI
- PR #503: Add column-wise matrix sort primitive
- PR #525: Add docs build script to cuML
- PR #528: Remove current KMeans and replace it with a new single GPU implementation built using ML primitives

## Improvements

- PR #481: Refactoring Quasi-Newton to use cumlHandle
- PR #467: Added validity check on cumlHandle_t
- PR #461: Rewrote permute and added column major version
- PR #440: README updates
- PR #295: Improve build-time and the interface e.g., enable bool-OutType, for distance()
- PR #390: Update docs version
- PR #272: Add stream parameters to cublas and cusolver wrapper functions
- PR #447: Added building and running mlprims tests to CI
- PR #445: Lower dbscan memory usage by computing adjacency matrix directly
- PR #431: Add support for fancy iterator input types to LinAlg::reduce_rows_by_key
- PR #394: Introducing cumlHandle API to dbscan and add example
- PR #500: Added CI check for black listed CUDA Runtime API calls
- PR #475: exposing cumlHandle for dbscan from python-side
- PR #395: Edited the CONTRIBUTING.md file
- PR #407: Test files to run stress, correctness and unit tests for cuml algos
- PR #512: generic copy method for copying buffers between device/host
- PR #533: Add cudatoolkit conda dependency
- PR #524: Use cmake find blas and find lapack to pass configure options to faiss
- PR #527: Added notes on UMAP differences from reference implementation
- PR #540: Use latest release version in update-version CI script
- PR #552: Re-enable assert in kmeans tests with xfail as needed
- PR #581: Add shared memory fast col major to row major function back with bound checks
- PR #592: More efficient matrix copy/reverse methods
- PR #721: Added pickle tests for DBSCAN and Random Projections

## Bug Fixes

- PR #334: Fixed segfault in `ML::cumlHandle_impl::destroyResources`
- PR #349: Developer guide clarifications for cumlHandle and cumlHandle_impl
- PR #398: Fix CI scripts to allow nightlies to be uploaded
- PR #399: Skip PCA tests to allow CI to run with driver 418
- PR #422: Issue in the PCA tests was solved and CI can run with driver 418
- PR #409: Add entry to gitmodules to ignore build artifacts
- PR #412: Fix for svdQR function in ml-prims
- PR #438: Code that depended on FAISS was building everytime.
- PR #358: Fixed an issue when switching streams on MLCommon::device_buffer and MLCommon::host_buffer
- PR #434: Fixing bug in CSR tests
- PR #443: Remove defaults channel from ci scripts
- PR #384: 64b index arithmetic updates to the kernels inside ml-prims
- PR #459: Fix for runtime library path of pip package
- PR #464: Fix for C++11 destructor warning in qn
- PR #466: Add support for column-major in LinAlg::*Norm methods
- PR #465: Fixing deadlock issue in GridSync due to consecutive sync calls
- PR #468: Fix dbscan example build failure
- PR #470: Fix resource leakage in Kalman filter python wrapper
- PR #473: Fix gather ml-prim test for change in rng uniform API
- PR #477: Fixes default stream initialization in cumlHandle
- PR #480: Replaced qn_fit() declaration with #include of file containing definition to fix linker error
- PR #495: Update cuDF and RMM versions in GPU ci test scripts
- PR #499: DEVELOPER_GUIDE.md: fixed links and clarified ML::detail::streamSyncer example
- PR #506: Re enable ml-prim tests in CI
- PR #508: Fix for an error with default argument in LinAlg::meanSquaredError
- PR #519: README.md Updates and adding BUILD.md back
- PR #526: Fix the issue of wrong results when fit and transform of PCA are called separately
- PR #531: Fixing missing arguments in updateDevice() for RF
- PR #543: Exposing dbscan batch size through cython API and fixing broken batching
- PR #551: Made use of ZLIB_LIBRARIES consistent between ml_test and ml_mg_test
- PR #557: Modified CI script to run cuML tests before building mlprims and removed lapack flag
- PR #578: Updated Readme.md to add lasso and elastic-net
- PR #580: Fixing cython garbage collection bug in KNN
- PR #577: Use find libz in prims cmake
- PR #594: fixed cuda-memcheck mean_center test failures


# cuML 0.6.1 (09 Apr 2019)

## Bug Fixes

- PR #462 Runtime library path fix for cuML pip package


# cuML 0.6.0 (22 Mar 2019)

## New Features

- PR #249: Single GPU Stochastic Gradient Descent for linear regression, logistic regression, and linear svm with L1, L2, and elastic-net penalties.
- PR #247: Added "proper" CUDA API to cuML
- PR #235: NearestNeighbors MG Support
- PR #261: UMAP Algorithm
- PR #290: NearestNeighbors numpy MG Support
- PR #303: Reusable spectral embedding / clustering
- PR #325: Initial support for single process multi-GPU OLS and tSVD
- PR #271: Initial support for hyperparameter optimization with dask for many models

## Improvements

- PR #144: Dockerfile update and docs for LinearRegression and Kalman Filter.
- PR #168: Add /ci/gpu/build.sh file to cuML
- PR #167: Integrating full-n-final ml-prims repo inside cuml
- PR #198: (ml-prims) Removal of *MG calls + fixed a bug in permute method
- PR #194: Added new ml-prims for supporting LASSO regression.
- PR #114: Building faiss C++ api into libcuml
- PR #64: Using FAISS C++ API in cuML and exposing bindings through cython
- PR #208: Issue ml-common-3: Math.h: swap thrust::for_each with binaryOp,unaryOp
- PR #224: Improve doc strings for readable rendering with readthedocs
- PR #209: Simplify README.md, move build instructions to BUILD.md
- PR #218: Fix RNG to use given seed and adjust RNG test tolerances.
- PR #225: Support for generating random integers
- PR #215: Refactored LinAlg::norm to Stats::rowNorm and added Stats::colNorm
- PR #234: Support for custom output type and passing index value to main_op in *Reduction kernels
- PR #230: Refactored the cuda_utils header
- PR #236: Refactored cuml python package structure to be more sklearn like
- PR #232: Added reduce_rows_by_key
- PR #246: Support for 2 vectors in the matrix vector operator
- PR #244: Fix for single GPU OLS and Ridge to support one column training data
- PR #271: Added get_params and set_params functions for linear and ridge regression
- PR #253: Fix for issue #250-reduce_rows_by_key failed memcheck for small nkeys
- PR #269: LinearRegression, Ridge Python docs update and cleaning
- PR #322: set_params updated
- PR #237: Update build instructions
- PR #275: Kmeans use of faster gpu_matrix
- PR #288: Add n_neighbors to NearestNeighbors constructor
- PR #302: Added FutureWarning for deprecation of current kmeans algorithm
- PR #312: Last minute cleanup before release
- PR #315: Documentation updating and enhancements
- PR #330: Added ignored argument to pca.fit_transform to map to sklearn's implemenation
- PR #342: Change default ABI to ON
- PR #572: Pulling DBSCAN components into reusable primitives


## Bug Fixes

- PR #193: Fix AttributeError in PCA and TSVD
- PR #211: Fixing inconsistent use of proper batch size calculation in DBSCAN
- PR #202: Adding back ability for users to define their own BLAS
- PR #201: Pass CMAKE CUDA path to faiss/configure script
- PR #200 Avoid using numpy via cimport in KNN
- PR #228: Bug fix: LinAlg::unaryOp with 0-length input
- PR #279: Removing faiss-gpu references in README
- PR #321: Fix release script typo
- PR #327: Update conda requirements for version 0.6 requirements
- PR #352: Correctly calculating numpy chunk sizing for kNN
- PR #345: Run python import as part of package build to trigger compilation
- PR #347: Lowering memory usage of kNN.
- PR #355: Fixing issues with very large numpy inputs to SPMG OLS and tSVD.
- PR #357: Removing FAISS requirement from README
- PR #362: Fix for matVecOp crashing on large input sizes
- PR #366: Index arithmetic issue fix with TxN_t class
- PR #376: Disabled kmeans tests since they are currently too sensitive (see #71)
- PR #380: Allow arbitrary data size on ingress for numba_utils.row_matrix
- PR #385: Fix for long import cuml time in containers and fix for setup_pip
- PR #630: Fixing a missing kneighbors in nearest neighbors python proxy

# cuML 0.5.1 (05 Feb 2019)

## Bug Fixes

- PR #189 Avoid using numpy via cimport to prevent ABI issues in Cython compilation


# cuML 0.5.0 (28 Jan 2019)

## New Features

- PR #66: OLS Linear Regression
- PR #44: Distance calculation ML primitives
- PR #69: Ridge (L2 Regularized) Linear Regression
- PR #103: Linear Kalman Filter
- PR #117: Pip install support
- PR #64: Device to device support from cuML device pointers into FAISS

## Improvements

- PR #56: Make OpenMP optional for building
- PR #67: Github issue templates
- PR #44: Refactored DBSCAN to use ML primitives
- PR #91: Pytest cleanup and sklearn toyset datasets based pytests for kmeans and dbscan
- PR #75: C++ example to use kmeans
- PR #117: Use cmake extension to find any zlib installed in system
- PR #94: Add cmake flag to set ABI compatibility
- PR #139: Move thirdparty submodules to root and add symlinks to new locations
- PR #151: Replace TravisCI testing and conda pkg builds with gpuCI
- PR #164: Add numba kernel for faster column to row major transform
- PR #114: Adding FAISS to cuml build

## Bug Fixes

- PR #48: CUDA 10 compilation warnings fix
- PR #51: Fixes to Dockerfile and docs for new build system
- PR #72: Fixes for GCC 7
- PR #96: Fix for kmeans stack overflow with high number of clusters
- PR #105: Fix for AttributeError in kmeans fit method
- PR #113: Removed old  glm python/cython files
- PR #118: Fix for AttributeError in kmeans predict method
- PR #125: Remove randomized solver option from PCA python bindings


# cuML 0.4.0 (05 Dec 2018)

## New Features

## Improvements

- PR #42: New build system: separation of libcuml.so and cuml python package
- PR #43: Added changelog.md

## Bug Fixes


# cuML 0.3.0 (30 Nov 2018)

## New Features

- PR #33: Added ability to call cuML algorithms using numpy arrays

## Improvements

- PR #24: Fix references of python package from cuML to cuml and start using versioneer for better versioning
- PR #40: Added support for refactored cuDF 0.3.0, updated Conda files
- PR #33: Major python test cleaning, all tests pass with cuDF 0.2.0 and 0.3.0. Preparation for new build system
- PR #34: Updated batch count calculation logic in DBSCAN
- PR #35: Beginning of DBSCAN refactor to use cuML mlprims and general improvements

## Bug Fixes

- PR #30: Fixed batch size bug in DBSCAN that caused crash. Also fixed various locations for potential integer overflows
- PR #28: Fix readthedocs build documentation
- PR #29: Fix pytests for cuml name change from cuML
- PR #33: Fixed memory bug that would cause segmentation faults due to numba releasing memory before it was used. Also fixed row major/column major bugs for different algorithms
- PR #36: Fix kmeans gtest to use device data
- PR #38: cuda\_free bug removed that caused google tests to sometimes pass and sometimes fail randomly
- PR #39: Updated cmake to correctly link with CUDA libraries, add CUDA runtime linking and include source files in compile target

# cuML 0.2.0 (02 Nov 2018)

## New Features

- PR #11: Kmeans algorithm added
- PR #7: FAISS KNN wrapper added
- PR #21: Added Conda install support

## Improvements

- PR #15: Added compatibility with cuDF (from prior pyGDF)
- PR #13: Added FAISS to Dockerfile
- PR #21: Added TravisCI build system for CI and Conda builds

## Bug Fixes

- PR #4: Fixed explained variance bug in TSVD
- PR #5: Notebook bug fixes and updated results


# cuML 0.1.0

Initial release including PCA, TSVD, DBSCAN, ml-prims and cython wrappers<|MERGE_RESOLUTION|>--- conflicted
+++ resolved
@@ -116,11 +116,8 @@
 - PR #2183: Fix RAFT in nightly package
 - PR #2191: Fix placement of SVM parameter documentation and add examples
 - PR #2217: Fix opg_utils naming to fix singlegpu build
-<<<<<<< HEAD
 - PR #2223: Fix bug in ARIMA C++ benchmark
-=======
 - PR #2224: Temporary fix for CI until new Dask version is released
->>>>>>> 3dedb13e
 
 # cuML 0.13.0 (Date TBD)
 
