--- conflicted
+++ resolved
@@ -154,11 +154,8 @@
 - PR #2274: Fix parameter name verbose to verbosity in mnmg OneHotEncoder
 - PR #2277: Updated cub repo path and branch name
 - PR #2282: Fix memory leak in Dask RF concatenation
-<<<<<<< HEAD
 - PR #2293: Contiguity fixes for input_to_cuml_array and train_test_split
-=======
 - PR #2295: Fix convert_to_dtype copy even with same dtype
->>>>>>> 7c3b5395
 
 # cuML 0.13.0 (Date TBD)
 
