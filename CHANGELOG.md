--- conflicted
+++ resolved
@@ -87,10 +87,8 @@
 - PR #2208: Coordinate Descent, Lasso and ElasticNet CumlArray updates
 - PR #2210: Updating KNN tests to evaluate multiple index partitions
 - PR #2205: Use timeout to add 2 hour hard limit to dask tests
-<<<<<<< HEAD
+- PR #2212: Improve DBScan batch count / memory estimation
 - PR #2213: Standardized include statements across all cpp source files, updated copyright on all modified files
-=======
-- PR #2212: Improve DBScan batch count / memory estimation
 - PR #2214: Remove utils folder and refactor to common folder
 - PR #2220: Final refactoring of all src_prims header files following rules as specified in #1675
 - PR #2225: input_to_cuml_array keep order option, test updates and cleanup
@@ -98,7 +96,6 @@
 - PR #2231: Using OPG structs from `cuml.common` in decomposition algorithms
 - PR #2259: Add CumlArray support to Naive Bayes
 - PR #2252: Add benchmark for the Gram matrix prims
->>>>>>> 1e5a5dd4
 
 ## Bug Fixes
 - PR #1939: Fix syntax error in cuml.common.array
