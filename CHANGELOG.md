# cuML 0.15.0 (Date TBD)

## New Features
- PR #2554: Hashing Vectorizer and general vectorizer improvements
- PR #2240: Making Dask models pickleable
- PR #2267: CountVectorizer estimator
- PR #2261: Exposing new FAISS metrics through Python API
- PR #2287: Single-GPU TfidfTransformer implementation
- PR #2289: QR SVD solver for MNMG PCA
- PR #2312: column-major support for make_blobs
- PR #2172: Initial support for auto-ARIMA
- PR #2394: Adding cosine & correlation distance for KNN
- PR #2392: PCA can accept sparse inputs, and sparse prim for computing covariance
- PR #2465: Support pandas 1.0+
- PR #2550: Single GPU Target Encoder
- PR #2519: Precision recall curve using cupy
- PR #2500: Replace UMAP functionality dependency on nvgraph with RAFT Spectral Clustering
- PR #2502: cuML Implementation of `sklearn.metrics.pairwise_distances`
- PR #2520: TfidfVectorizer estimator
- PR #2211: MNMG KNN Classifier & Regressor
- PR #2461: Add KNN Sparse Output Functionality
- PR #2594: Confidence intervals for ARIMA forecasts
- PR #2607: Add support for probability estimates in SVC
- PR #2618: SVM class and sample weights

## Improvements
- PR #2336: Eliminate `rmm.device_array` usage
- PR #2262: Using fully shared PartDescriptor in MNMG decomposiition, linear models, and solvers
- PR #2310: Pinning ucx-py to 0.14 to make 0.15 CI pass
- PR #1945: enable clang tidy
- PR #2339: umap performance improvements
- PR #2308: Using fixture for Dask client to eliminate possiblity of not closing
- PR #2345: make C++ logger level definition to be the same as python layer
- PR #2329: Add short commit hash to conda package name
- PR #2362: Implement binary/multi-classification log loss with cupy
- PR #2363: Update threshold and make other changes for stress tests
- PR #2371: Updating MBSGD tests to use larger batches
- PR #2380: Pinning libcumlprims version to ease future updates
- PR #2405: Remove references to deprecated RMM headers.
- PR #2340: Import ARIMA in the root init file and fix the `test_fit_function` test
- PR #2408: Install meta packages for dependencies
- PR #2417: Move doc customization scripts to Jenkins
- PR #2427: Moving MNMG decomposition to cuml
- PR #2433: Add libcumlprims_mg to CMake
- PR #2420: Add and set convert_dtype default to True in estimator fit methods
- PR #2411: Refactor Mixin classes and use in classifier/regressor estimators
- PR #2442: fix setting RAFT_DIR from the RAFT_PATH env var
- PR #2469: Updating KNN c-api to document all arguments
- PR #2453: Add CumlArray to API doc
- PR #2440: Use Treelite Conda package
- PR #2403: Support for input and output type consistency in logistic regression predict_proba
- PR #2473: Add metrics.roc_auc_score to API docs. Additional readability and minor docs bug fixes
- PR #2468: Add `_n_features_in_` attribute to all single GPU estimators that implement fit
- PR #2489: Removing explicit FAISS build and adding dependency on libfaiss conda package
- PR #2480: Moving MNMG glm and solvers to cuml
- PR #2490: Moving MNMG KMeans to cuml
- PR #2483: Moving MNMG KNN to cuml
- PR #2492: Adding additional assertions to mnmg nearest neighbors pytests
- PR #2439: Update dask RF code to have print_detailed function
- PR #2431: Match output of classifier predict with target dtype
- PR #2237: Refactor RF cython code
- PR #2513: Fixing LGTM Analysis Issues
- PR #2099: Raise an error when float64 data is used with dask RF
- PR #2522: Renaming a few arguments in KNeighbors* to be more readable
- PR #2499: Provide access to `cuml.DBSCAN` core samples
- PR #2526: Removing PCA TSQR as a solver due to scalability issues
- PR #2536: Update conda upload versions for new supported CUDA/Python
- PR #2538: Remove Protobuf dependency
- PR #2553: Test pickle protocol 5 support
- PR #2570: Accepting single df or array input in train_test_split
- PR #2566: Remove deprecated cuDF from_gpu_matrix calls
- PR #2583: findpackage.cmake.in template for cmake dependencies
- PR #2577: Fully removing NVGraph dependency for CUDA 11 compatibility
- PR #2575: Speed up TfidfTransformer
- PR #2584: Removing dependency on sklearn's NotFittedError
- PR #2591: Generate benchmark datsets using `cuml.datasets`
- PR #2548: Fix limitation on number of rows usable with tSNE and refactor memory allocation
- PR #2589: including cuda-11 build fixes into raft
- PR #2599: Add Stratified train_test_split
- PR #2487: Set classes_ attribute during classifier fit
- PR #2605: Reduce memory usage in tSNE
- PR #2611: Adding building doxygen docs to gpu ci
- PR #2629: Add naive_bayes api docs
- PR #2643: 'dense' and 'sparse' values of `storage_type` for FIL

## Bug Fixes
- PR #2369: Update RF code to fix set_params memory leak
- PR #2364: Fix for random projection
- PR #2373: Use Treelite Pip package in GPU testing
- PR #2376: Update documentation Links
- PR #2407: fixed batch count in DBScan for integer overflow case
- PR #2413: CumlArray and related methods updates to account for cuDF.Buffer contiguity update
- PR #2424: --singlegpu flag fix on build.sh script
- PR #2432: Using correct algo_name for UMAP in benchmark tests
- PR #2445: Restore access to coef_ property of Lasso
- PR #2441: Change p2p_enabled definition to work without ucx
- PR #2447: Drop `nvstrings`
- PR #2450: Update local build to use new gpuCI image
- PR #2454: Mark RF memleak test as XFAIL, because we can't detect memleak reliably
- PR #2455: Use correct field to store data type in `LabelEncoder.fit_transform`
- PR #2475: Fix typo in build.sh
- PR #2496: Fixing indentation for simulate_data in test_fil.py
- PR #2494: Set QN regularization strength consistent with scikit-learn
- PR #2486: Fix cupy input to kmeans init
- PR #2497: Changes to accomodate cuDF unsigned categorical changes
- PR #2209: Fix FIL benchmark for gpuarray-c input
- PR #2507: Import `treelite.sklearn`
- PR #2521: Fixing invalid smem calculation in KNeighborsCLassifier
- PR #2515: Increase tolerance for LogisticRegression test
- PR #2532: Updating doxygen in new MG headers
- PR #2521: Fixing invalid smem calculation in KNeighborsCLassifier
- PR #2515: Increase tolerance for LogisticRegression test
- PR #2545: Fix documentation of n_iter_without_progress in tSNE Python bindings
- PR #2543: Improve numerical stability of QN solver
- PR #2544: Fix Barnes-Hut tSNE not using specified post_learning_rate
- PR #2558: Disabled a long-running FIL test
- PR #2540: Update default value for n_epochs in UMAP to match documentation & sklearn API
- PR #2535: Fix issue with incorrect docker image being used in local build script
- PR #2542: Fix small memory leak in TSNE
- PR #2552: Fixed the length argument of updateDevice calls in RF test
- PR #2565: Fix cell allocation code to avoid loops in quad-tree. Prevent NaNs causing infinite descent
- PR #2563: Update scipy call for arima gradient test
- PR #2569: Fix for cuDF update
- PR #2508: Use keyword parameters in sklearn.datasets.make_* functions
- PR #2586: Fix SVC decision function data type
- PR #2573: Considering managed memory as device type on checking for KMeans
- PR #2574: Fixing include path in `tsvd_mg.pyx`
- PR #2506: Fix usage of CumlArray attributes on `cuml.common.base.Base`
- PR #2593: Fix inconsistency in train_test_split
- PR #2609: Fix small doxygen issues
- PR #2610: Remove cuDF tolist call
- PR #2613: Removing thresholds from kmeans score tests (SG+MG)
- PR #2616: Small test code fix for pandas dtype tests
- PR #2625: Update Estimator notebook to resolve errors
- PR #2634: singlegpu build option fixes
<<<<<<< HEAD
- PR #2651: AutoARIMA Python bug fix
=======
- PR #2654: Fix for vecorizer concatenations
>>>>>>> 19fdf1b2

# cuML 0.14.0 (03 Jun 2020)

## New Features
- PR #1994: Support for distributed OneHotEncoder
- PR #1892: One hot encoder implementation with cupy
- PR #1655: Adds python bindings for homogeneity score
- PR #1704: Adds python bindings for completeness score
- PR #1687: Adds python bindings for mutual info score
- PR #1980: prim: added a new write-only unary op prim
- PR #1867: C++: add logging interface support in cuML based spdlog
- PR #1902: Multi class inference in FIL C++ and importing multi-class forests from treelite
- PR #1906: UMAP MNMG
- PR #2067: python: wrap logging interface in cython
- PR #2083: Added dtype, order, and use_full_low_rank to MNMG `make_regression`
- PR #2074: SG and MNMG `make_classification`
- PR #2127: Added order to SG `make_blobs`, and switch from C++ to cupy based implementation
- PR #2057: Weighted k-means
- PR #2256: Add a `make_arima` generator
- PR #2245: ElasticNet, Lasso and Coordinate Descent MNMG
- PR #2242: Pandas input support with output as NumPy arrays by default
- PR #2551: Add cuML RF multiclass prediction using FIL from python
- PR #1728: Added notebook testing to gpuCI gpu build

## Improvements
- PR #1931: C++: enabled doxygen docs for all of the C++ codebase
- PR #1944: Support for dask_cudf.core.Series in _extract_partitions
- PR #1947: Cleaning up cmake
- PR #1927: Use Cython's `new_build_ext` (if available)
- PR #1946: Removed zlib dependency from cmake
- PR #1988: C++: cpp bench refactor
- PR #1873: Remove usage of nvstring and nvcat from LabelEncoder
- PR #1968: Update SVC SVR with cuML Array
- PR #1972: updates to our flow to use conda-forge's clang and clang-tools packages
- PR #1974: Reduce ARIMA testing time
- PR #1984: Enable Ninja build
- PR #1985: C++ UMAP parametrizable tests
- PR #2005: Adding missing algorithms to cuml benchmarks and notebook
- PR #2016: Add capability to setup.py and build.sh to fully clean all cython build files and artifacts
- PR #2044: A cuda-memcheck helper wrapper for devs
- PR #2018: Using `cuml.dask.part_utils.extract_partitions` and removing similar, duplicated code
- PR #2019: Enable doxygen build in our nightly doc build CI script
- PR #1996: Cythonize in parallel
- PR #2032: Reduce number of tests for MBSGD to improve CI running time
- PR #2031: Encapsulating UCX-py interactions in singleton
- PR #2029: Add C++ ARIMA log-likelihood benchmark
- PR #2085: Convert TSNE to use CumlArray
- PR #2051: Reduce the time required to run dask pca and dask tsvd tests
- PR #1981: Using CumlArray in kNN and DistributedDataHandler in dask kNN
- PR #2053: Introduce verbosity level in C++ layer instead of boolean `verbose` flag
- PR #2047: Make internal streams non-blocking w.r.t. NULL stream
- PR #2048: Random forest testing speedup
- PR #2058: Use CumlArray in Random Projection
- PR #2068: Updating knn class probabilities to use make_monotonic instead of binary search
- PR #2062: Adding random state to UMAP mnmg tests
- PR #2064: Speed-up K-Means test
- PR #2015: Renaming .h to .cuh in solver, dbscan and svm
- PR #2080: Improved import of sparse FIL forests from treelite
- PR #2090: Upgrade C++ build to C++14 standard
- PR #2089: CI: enabled cuda-memcheck on ml-prims unit-tests during nightly build
- PR #2128: Update Dask RF code to reduce the time required for GPU predict to run
- PR #2125: Build infrastructure to use RAFT
- PR #2131: Update Dask RF fit to use DistributedDataHandler
- PR #2055: Update the metrics notebook to use important cuML models
- PR #2095: Improved import of src_prims/utils.h, making it less ambiguous
- PR #2118: Updating SGD & mini-batch estimators to use CumlArray
- PR #2120: Speeding up dask RandomForest tests
- PR #1883: Use CumlArray in ARIMA
- PR #877: Adding definition of done criteria to wiki
- PR #2135: A few optimizations to UMAP fuzzy simplicial set
- PR #1914: Change the meaning of ARIMA's intercept to match the literature
- PR #2098: Renaming .h to .cuh in decision_tree, glm, pca
- PR #2150: Remove deprecated RMM calls in RMM allocator adapter
- PR #2146: Remove deprecated kalman filter
- PR #2151: Add pytest duration and pytest timeout
- PR #2156: Add Docker 19 support to local gpuci build
- PR #2178: Reduce duplicated code in RF
- PR #2124: Expand tutorial docs and sample notebook
- PR #2175: Allow CPU-only and dataset params for benchmark sweeps
- PR #2186: Refactor cython code to build OPG structs in common utils file
- PR #2180: Add fully single GPU singlegpu python build
- PR #2187: CMake improvements to manage conda environment dependencies
- PR #2185: Add has_sklearn function and use it in datasets/classification.
- PR #2193: Order-independent local shuffle in `cuml.dask.make_regression`
- PR #2204: Update python layer to use the logger interface
- PR #2184: Refoctor headers for holtwinters, rproj, tsvd, tsne, umap
- PR #2199: Remove unncessary notebooks
- PR #2195: Separating fit and transform calls in SG, MNMG PCA to save transform array memory consumption
- PR #2201: Re-enabling UMAP repro tests
- PR #2132: Add SVM C++ benchmarks
- PR #2196: Updates to benchmarks. Moving notebook
- PR #2208: Coordinate Descent, Lasso and ElasticNet CumlArray updates
- PR #2210: Updating KNN tests to evaluate multiple index partitions
- PR #2205: Use timeout to add 2 hour hard limit to dask tests
- PR #2212: Improve DBScan batch count / memory estimation
- PR #2213: Standardized include statements across all cpp source files, updated copyright on all modified files
- PR #2214: Remove utils folder and refactor to common folder
- PR #2220: Final refactoring of all src_prims header files following rules as specified in #1675
- PR #2225: input_to_cuml_array keep order option, test updates and cleanup
- PR #2244: Re-enable slow ARIMA tests as stress tests
- PR #2231: Using OPG structs from `cuml.common` in decomposition algorithms
- PR #2257: Update QN and LogisticRegression to use CumlArray
- PR #2259: Add CumlArray support to Naive Bayes
- PR #2252: Add benchmark for the Gram matrix prims
- PR #2263: Faster serialization for Treelite objects with RF
- PR #2264: Reduce build time for cuML by using make_blobs from libcuml++ interface
- PR #2269: Add docs targets to build.sh and fix python cuml.common docs
- PR #2271: Clarify doc for `_unique` default implementation in OneHotEncoder
- PR #2272: Add docs build.sh script to repository
- PR #2276: Ensure `CumlArray` provided `dtype` conforms
- PR #2281: Rely on cuDF's `Serializable` in `CumlArray`
- PR #2284: Reduce dataset size in SG RF notebook to reduce run time of sklearn
- PR #2285: Increase the threshold for elastic_net test in dask/test_coordinate_descent
- PR #2314: Update FIL default values, documentation and test
- PR #2316: 0.14 release docs additions and fixes
- PR #2320: Add prediction notes to RF docs
- PR #2323: Change verbose levels and parameter name to match Scikit-learn API
- PR #2324: Raise an error if n_bins > number of training samples in RF
- PR #2335: Throw a warning if treelite cannot be imported and `load_from_sklearn` is used

## Bug Fixes
- PR #1939: Fix syntax error in cuml.common.array
- PR #1941: Remove c++ cuda flag that was getting duplicated in CMake
- PR #1971: python: Correctly honor --singlegpu option and CUML_BUILD_PATH env variable
- PR #1969: Update libcumlprims to 0.14
- PR #1973: Add missing mg files for setup.py --singlegpu flag
- PR #1993: Set `umap_transform_reproducibility` tests to xfail
- PR #2004: Refactoring the arguments to `plant()` call
- PR #2017: Fixing memory issue in weak cc prim
- PR #2028: Skipping UMAP knn reproducibility tests until we figure out why its failing in CUDA 10.2
- PR #2024: Fixed cuda-memcheck errors with sample-without-replacement prim
- PR #1540: prims: support for custom math-type used for computation inside adjusted rand index prim
- PR #2077: dask-make blobs arguments to match sklearn
- PR #2059: Make all Scipy imports conditional
- PR #2078: Ignore negative cache indices in get_vecs
- PR #2084: Fixed cuda-memcheck errors with COO unit-tests
- PR #2087: Fixed cuda-memcheck errors with dispersion prim
- PR #2096: Fixed syntax error with nightly build command for memcheck unit-tests
- PR #2115: Fixed contingency matrix prim unit-tests for computing correct golden values
- PR #2107: Fix PCA transform
- PR #2109: input_to_cuml_array __cuda_array_interface__ bugfix
- PR #2117: cuDF __array__ exception small fixes
- PR #2139: CumlArray for adjusted_rand_score
- PR #2140: Returning self in fit model functions
- PR #2144: Remove GPU arch < 60 from CMake build
- PR #2153: Added missing namespaces to some Decision Tree files
- PR #2155: C++: fix doxygen build break
- PR #2161: Replacing depreciated bruteForceKnn
- PR #2162: Use stream in transpose prim
- PR #2165: Fit function test correction
- PR #2166: Fix handling of temp file in RF pickling
- PR #2176: C++: fix for adjusted rand index when input array is all zeros
- PR #2179: Fix clang tools version in libcuml recipe
- PR #2183: Fix RAFT in nightly package
- PR #2191: Fix placement of SVM parameter documentation and add examples
- PR #2212: Fix DBScan results (no propagation of labels through border points)
- PR #2215: Fix the printing of forest object
- PR #2217: Fix opg_utils naming to fix singlegpu build
- PR #2223: Fix bug in ARIMA C++ benchmark
- PR #2224: Temporary fix for CI until new Dask version is released
- PR #2228: Update to use __reduce_ex__ in CumlArray to override cudf.Buffer
- PR #2249: Fix bug in UMAP continuous target metrics
- PR #2258: Fix doxygen build break
- PR #2255: Set random_state for train_test_split function in dask RF
- PR #2275: Fix RF fit memory leak
- PR #2274: Fix parameter name verbose to verbosity in mnmg OneHotEncoder
- PR #2277: Updated cub repo path and branch name
- PR #2282: Fix memory leak in Dask RF concatenation
- PR #2301: Scaling KNN dask tests sample size with n GPUs
- PR #2293: Contiguity fixes for input_to_cuml_array and train_test_split
- PR #2295: Fix convert_to_dtype copy even with same dtype
- PR #2305: Fixed race condition in DBScan
- PR #2354: Fix broken links in README
- PR #2619: Explicitly skip raft test folder for pytest 6.0.0

# cuML 0.13.0 (31 Mar 2020)

## New Features
- PR #1777: Python bindings for entropy
- PR #1742: Mean squared error implementation with cupy
- PR #1817: Confusion matrix implementation with cupy (SNSG and MNMG)
- PR #1766: Mean absolute error implementation with cupy
- PR #1766: Mean squared log error implementation with cupy
- PR #1635: cuML Array shim and configurable output added to cluster methods
- PR #1586: Seasonal ARIMA
- PR #1683: cuml.dask make_regression
- PR #1689: Add framework for cuML Dask serializers
- PR #1709: Add `decision_function()` and `predict_proba()` for LogisticRegression
- PR #1714: Add `print_env.sh` file to gather important environment details
- PR #1750: LinearRegression CumlArray for configurable output
- PR #1814: ROC AUC score implementation with cupy
- PR #1767: Single GPU decomposition models configurable output
- PR #1646: Using FIL to predict in MNMG RF
- PR #1778: Make cuML Handle picklable
- PR #1738: cuml.dask refactor beginning and dask array input option for OLS, Ridge and KMeans
- PR #1874: Add predict_proba function to RF classifier
- PR #1815: Adding KNN parameter to UMAP
- PR #1978: Adding `predict_proba` function to dask RF

## Improvements
- PR #1644: Add `predict_proba()` for FIL binary classifier
- PR #1620: Pickling tests now automatically finds all model classes inheriting from cuml.Base
- PR #1637: Update to newer treelite version with XGBoost 1.0 compatibility
- PR #1632: Fix MBSGD models inheritance, they now inherits from cuml.Base
- PR #1628: Remove submodules from cuML
- PR #1755: Expose the build_treelite function for python
- PR #1649: Add the fil_sparse_format variable option to RF API
- PR #1647: storage_type=AUTO uses SPARSE for large models
- PR #1668: Update the warning statement thrown in RF when the seed is set but n_streams is not 1
- PR #1662: use of direct cusparse calls for coo2csr, instead of depending on nvgraph
- PR #1747: C++: dbscan performance improvements and cleanup
- PR #1697: Making trustworthiness batchable and using proper workspace
- PR #1721: Improving UMAP pytests
- PR #1717: Call `rmm_cupy_allocator` for CuPy allocations
- PR #1718: Import `using_allocator` from `cupy.cuda`
- PR #1723: Update RF Classifier to throw an exception for multi-class pickling
- PR #1726: Decorator to allocate CuPy arrays with RMM
- PR #1719: UMAP random seed reproducibility
- PR #1748: Test serializing `CumlArray` objects
- PR #1776: Refactoring pca/tsvd distributed
- PR #1762: Update CuPy requirement to 7
- PR #1768: C++: Different input and output types for add and subtract prims
- PR #1790: Add support for multiple seeding in k-means++
- PR #1805: Adding new Dask cuda serializers to naive bayes + a trivial perf update
- PR #1812: C++: bench: UMAP benchmark cases added
- PR #1795: Add capability to build CumlArray from bytearray/memoryview objects
- PR #1824: C++: improving the performance of UMAP algo
- PR #1816: Add ARIMA notebook
- PR #1856: Update docs for 0.13
- PR #1827: Add HPO demo Notebook
- PR #1825: `--nvtx` option in `build.sh`
- PR #1847: Update XGBoost version for CI
- PR #1837: Simplify cuML Array construction
- PR #1848: Rely on subclassing for cuML Array serialization
- PR #1866: Minimizing client memory pressure on Naive Bayes
- PR #1788: Removing complexity bottleneck in S-ARIMA
- PR #1873: Remove usage of nvstring and nvcat from LabelEncoder
- PR #1891: Additional improvements to naive bayes tree reduction

## Bug Fixes
- PR #1835 : Fix calling default RF Classification always
- PT #1904: replace cub sort
- PR #1833: Fix depth issue in shallow RF regression estimators
- PR #1770: Warn that KalmanFilter is deprecated
- PR #1775: Allow CumlArray to work with inputs that have no 'strides' in array interface
- PR #1594: Train-test split is now reproducible
- PR #1590: Fix destination directory structure for run-clang-format.py
- PR #1611: Fixing pickling errors for KNN classifier and regressor
- PR #1617: Fixing pickling issues for SVC and SVR
- PR #1634: Fix title in KNN docs
- PR #1627: Adding a check for multi-class data in RF classification
- PR #1654: Skip treelite patch if its already been applied
- PR #1661: Fix nvstring variable name
- PR #1673: Using struct for caching dlsym state in communicator
- PR #1659: TSNE - introduce 'convert_dtype' and refactor class attr 'Y' to 'embedding_'
- PR #1672: Solver 'svd' in Linear and Ridge Regressors when n_cols=1
- PR #1670: Lasso & ElasticNet - cuml Handle added
- PR #1671: Update for accessing cuDF Series pointer
- PR #1652: Support XGBoost 1.0+ models in FIL
- PR #1702: Fix LightGBM-FIL validation test
- PR #1701: test_score kmeans test passing with newer cupy version
- PR #1706: Remove multi-class bug from QuasiNewton
- PR #1699: Limit CuPy to <7.2 temporarily
- PR #1708: Correctly deallocate cuML handles in Cython
- PR #1730: Fixes to KF for test stability (mainly in CUDA 10.2)
- PR #1729: Fixing naive bayes UCX serialization problem in fit()
- PR #1749: bug fix rf classifier/regressor on seg fault in bench
- PR #1751: Updated RF documentation
- PR #1765: Update the checks for using RF GPU predict
- PR #1787: C++: unit-tests to check for RF accuracy. As well as a bug fix to improve RF accuracy
- PR #1793: Updated fil pyx to solve memory leakage issue
- PR #1810: Quickfix - chunkage in dask make_regression
- PR #1842: DistributedDataHandler not properly setting 'multiple'
- PR #1849: Critical fix in ARIMA initial estimate
- PR #1851: Fix for cuDF behavior change for multidimensional arrays
- PR #1852: Remove Thrust warnings
- PR #1868: Turning off IPC caching until it is fixed in UCX-py/UCX
- PR #1876: UMAP exponential decay parameters fix
- PR #1887: Fix hasattr for missing attributes on base models
- PR #1877: Remove resetting index in shuffling in train_test_split
- PR #1893: Updating UCX in comms to match current UCX-py
- PR #1888: Small train_test_split test fix
- PR #1899: Fix dask `extract_partitions()`, remove transformation as instance variable in PCA and TSVD and match sklearn APIs
- PR #1920: Temporarily raising threshold for UMAP reproducibility tests
- PR #1918: Create memleak fixture to skip memleak tests in CI for now
- PR #1926: Update batch matrix test margins
- PR #1925: Fix failing dask tests
- PR #1936: Update DaskRF regression test to xfail
- PR #1932: Isolating cause of make_blobs failure
- PR #1951: Dask Random forest regression CPU predict bug fix
- PR #1948: Adjust BatchedMargin margin and disable tests temporarily
- PR #1950: Fix UMAP test failure


# cuML 0.12.0 (04 Feb 2020)

## New Features
- PR #1483: prims: Fused L2 distance and nearest-neighbor prim
- PR #1494: bench: ml-prims benchmark
- PR #1514: bench: Fused L2 NN prim benchmark
- PR #1411: Cython side of MNMG OLS
- PR #1520: Cython side of MNMG Ridge Regression
- PR #1516: Suppor Vector Regression (epsilon-SVR)

## Improvements
- PR #1638: Update cuml/docs/README.md
- PR #1468: C++: updates to clang format flow to make it more usable among devs
- PR #1473: C++: lazy initialization of "costly" resources inside cumlHandle
- PR #1443: Added a new overloaded GEMM primitive
- PR #1489: Enabling deep trees using Gather tree builder
- PR #1463: Update FAISS submodule to 1.6.1
- PR #1488: Add codeowners
- PR #1432: Row-major (C-style) GPU arrays for benchmarks
- PR #1490: Use dask master instead of conda package for testing
- PR #1375: Naive Bayes & Distributed Naive Bayes
- PR #1377: Add GPU array support for FIL benchmarking
- PR #1493: kmeans: add tiling support for 1-NN computation and use fusedL2-1NN prim for L2 distance metric
- PR #1532: Update CuPy to >= 6.6 and allow 7.0
- PR #1528: Re-enabling KNN using dynamic library loading for UCX in communicator
- PR #1545: Add conda environment version updates to ci script
- PR #1541: Updates for libcudf++ Python refactor
- PR #1555: FIL-SKL, an SKLearn-based benchmark for FIL
- PR #1537: Improve pickling and scoring suppport for many models to support hyperopt
- PR #1551: Change custom kernel to cupy for col/row order transform
- PR #1533: C++: interface header file separation for SVM
- PR #1560: Helper function to allocate all new CuPy arrays with RMM memory management
- PR #1570: Relax nccl in conda recipes to >=2.4 (matching CI)
- PR #1578: Add missing function information to the cuML documenataion
- PR #1584: Add has_scipy utility function for runtime check
- PR #1583: API docs updates for 0.12
- PR #1591: Updated FIL documentation

## Bug Fixes
- PR #1470: Documentation: add make_regression, fix ARIMA section
- PR #1482: Updated the code to remove sklearn from the mbsgd stress test
- PR #1491: Update dev environments for 0.12
- PR #1512: Updating setup_cpu() in SpeedupComparisonRunner
- PR #1498: Add build.sh to code owners
- PR #1505: cmake: added correct dependencies for prims-bench build
- PR #1534: Removed TODO comment in create_ucp_listeners()
- PR #1548: Fixing umap extra unary op in knn graph
- PR #1547: Fixing MNMG kmeans score. Fixing UMAP pickling before fit(). Fixing UMAP test failures.
- PR #1557: Increasing threshold for kmeans score
- PR #1562: Increasing threshold even higher
- PR #1564: Fixed a typo in function cumlMPICommunicator_impl::syncStream
- PR #1569: Remove Scikit-learn exception and depedenncy in SVM
- PR #1575: Add missing dtype parameter in call to strides to order for CuPy 6.6 code path
- PR #1574: Updated the init file to include SVM
- PR #1589: Fixing the default value for RF and updating mnmg predict to accept cudf
- PR #1601: Fixed wrong datatype used in knn voting kernel

# cuML 0.11.0 (11 Dec 2019)

## New Features

- PR #1295: Cython side of MNMG PCA
- PR #1218: prims: histogram prim
- PR #1129: C++: Separate include folder for C++ API distribution
- PR #1282: OPG KNN MNMG Code (disabled for 0.11)
- PR #1242: Initial implementation of FIL sparse forests
- PR #1194: Initial ARIMA time-series modeling support.
- PR #1286: Importing treelite models as FIL sparse forests
- PR #1285: Fea minimum impurity decrease RF param
- PR #1301: Add make_regression to generate regression datasets
- PR #1322: RF pickling using treelite, protobuf and FIL
- PR #1332: Add option to cuml.dask make_blobs to produce dask array
- PR #1307: Add RF regression benchmark
- PR #1327: Update the code to build treelite with protobuf
- PR #1289: Add Python benchmarking support for FIL
- PR #1371: Cython side of MNMG tSVD
- PR #1386: Expose SVC decision function value

## Improvements
- PR #1170: Use git to clone subprojects instead of git submodules
- PR #1239: Updated the treelite version
- PR #1225: setup.py clone dependencies like cmake and correct include paths
- PR #1224: Refactored FIL to prepare for sparse trees
- PR #1249: Include libcuml.so C API in installed targets
- PR #1259: Conda dev environment updates and use libcumlprims current version in CI
- PR #1277: Change dependency order in cmake for better printing at compile time
- PR #1264: Add -s flag to GPU CI pytest for better error printing
- PR #1271: Updated the Ridge regression documentation
- PR #1283: Updated the cuMl docs to include MBSGD and adjusted_rand_score
- PR #1300: Lowercase parameter versions for FIL algorithms
- PR #1312: Update CuPy to version 6.5 and use conda-forge channel
- PR #1336: Import SciKit-Learn models into FIL
- PR #1314: Added options needed for ASVDb output (CUDA ver, etc.), added option
  to select algos
- PR #1335: Options to print available algorithms and datasets
  in the Python benchmark
- PR #1338: Remove BUILD_ABI references in CI scripts
- PR #1340: Updated unit tests to uses larger dataset
- PR #1351: Build treelite temporarily for GPU CI testing of FIL Scikit-learn
  model importing
- PR #1367: --test-split benchmark parameter for train-test split
- PR #1360: Improved tests for importing SciKit-Learn models into FIL
- PR #1368: Add --num-rows benchmark command line argument
- PR #1351: Build treelite temporarily for GPU CI testing of FIL Scikit-learn model importing
- PR #1366: Modify train_test_split to use CuPy and accept device arrays
- PR #1258: Documenting new MPI communicator for multi-node multi-GPU testing
- PR #1345: Removing deprecated should_downcast argument
- PR #1362: device_buffer in UMAP + Sparse prims
- PR #1376: AUTO value for FIL algorithm
- PR #1408: Updated pickle tests to delete the pre-pickled model to prevent pointer leakage
- PR #1357: Run benchmarks multiple times for CI
- PR #1382: ARIMA optimization: move functions to C++ side
- PR #1392: Updated RF code to reduce duplication of the code
- PR #1444: UCX listener running in its own isolated thread
- PR #1445: Improved performance of FIL sparse trees
- PR #1431: Updated API docs
- PR #1441: Remove unused CUDA conda labels
- PR #1439: Match sklearn 0.22 default n_estimators for RF and fix test errors
- PR #1461: Add kneighbors to API docs

## Bug Fixes
- PR #1281: Making rng.h threadsafe
- PR #1212: Fix cmake git cloning always running configure in subprojects
- PR #1261: Fix comms build errors due to cuml++ include folder changes
- PR #1267: Update build.sh for recent change of building comms in main CMakeLists
- PR #1278: Removed incorrect overloaded instance of eigJacobi
- PR #1302: Updates for numba 0.46
- PR #1313: Updated the RF tests to set the seed and n_streams
- PR #1319: Using machineName arg passed in instead of default for ASV reporting
- PR #1326: Fix illegal memory access in make_regression (bounds issue)
- PR #1330: Fix C++ unit test utils for better handling of differences near zero
- PR #1342: Fix to prevent memory leakage in Lasso and ElasticNet
- PR #1337: Fix k-means init from preset cluster centers
- PR #1354: Fix SVM gamma=scale implementation
- PR #1344: Change other solver based methods to create solver object in init
- PR #1373: Fixing a few small bugs in make_blobs and adding asserts to pytests
- PR #1361: Improve SMO error handling
- PR #1384: Lower expectations on batched matrix tests to prevent CI failures
- PR #1380: Fix memory leaks in ARIMA
- PR #1391: Lower expectations on batched matrix tests even more
- PR #1394: Warning added in svd for cuda version 10.1
- PR #1407: Resolved RF predict issues and updated RF docstring
- PR #1401: Patch for lbfgs solver for logistic regression with no l1 penalty
- PR #1416: train_test_split numba and rmm device_array output bugfix
- PR #1419: UMAP pickle tests are using wrong n_neighbors value for trustworthiness
- PR #1438: KNN Classifier to properly return Dataframe with Dataframe input
- PR #1425: Deprecate seed and use random_state similar to Scikit-learn in train_test_split
- PR #1458: Add joblib as an explicit requirement
- PR #1474: Defer knn mnmg to 0.12 nightly builds and disable ucx-py dependency

# cuML 0.10.0 (16 Oct 2019)

## New Features
- PR #1148: C++ benchmark tool for c++/CUDA code inside cuML
- PR #1071: Selective eigen solver of cuSolver
- PR #1073: Updating RF wrappers to use FIL for GPU accelerated prediction
- PR #1104: CUDA 10.1 support
- PR #1113: prims: new batched make-symmetric-matrix primitive
- PR #1112: prims: new batched-gemv primitive
- PR #855: Added benchmark tools
- PR #1149 Add YYMMDD to version tag for nightly conda packages
- PR #892: General Gram matrices prim
- PR #912: Support Vector Machine
- PR #1274: Updated the RF score function to use GPU predict

## Improvements
- PR #961: High Peformance RF; HIST algo
- PR #1028: Dockerfile updates after dir restructure. Conda env yaml to add statsmodels as a dependency
- PR #1047: Consistent OPG interface for kmeans, based on internal libcumlprims update
- PR #763: Add examples to train_test_split documentation
- PR #1093: Unified inference kernels for different FIL algorithms
- PR #1076: Paying off some UMAP / Spectral tech debt.
- PR #1086: Ensure RegressorMixin scorer uses device arrays
- PR #1110: Adding tests to use default values of parameters of the models
- PR #1108: input_to_host_array function in input_utils for input processing to host arrays
- PR #1114: K-means: Exposing useful params, removing unused params, proxying params in Dask
- PR #1138: Implementing ANY_RANK semantics on irecv
- PR #1142: prims: expose separate InType and OutType for unaryOp and binaryOp
- PR #1115: Moving dask_make_blobs to cuml.dask.datasets. Adding conversion to dask.DataFrame
- PR #1136: CUDA 10.1 CI updates
- PR #1135: K-means: add boundary cases for kmeans||, support finer control with convergence
- PR #1163: Some more correctness improvements. Better verbose printing
- PR #1165: Adding except + in all remaining cython
- PR #1186: Using LocalCUDACluster Pytest fixture
- PR #1173: Docs: Barnes Hut TSNE documentation
- PR #1176: Use new RMM API based on Cython
- PR #1219: Adding custom bench_func and verbose logging to cuml.benchmark
- PR #1247: Improved MNMG RF error checking

## Bug Fixes

- PR #1231: RF respect number of cuda streams from cuml handle
- PR #1230: Rf bugfix memleak in regression
- PR #1208: compile dbscan bug
- PR #1016: Use correct libcumlprims version in GPU CI
- PR #1040: Update version of numba in development conda yaml files
- PR #1043: Updates to accomodate cuDF python code reorganization
- PR #1044: Remove nvidia driver installation from ci/cpu/build.sh
- PR #991: Barnes Hut TSNE Memory Issue Fixes
- PR #1075: Pinning Dask version for consistent CI results
- PR #990: Barnes Hut TSNE Memory Issue Fixes
- PR #1066: Using proper set of workers to destroy nccl comms
- PR #1072: Remove pip requirements and setup
- PR #1074: Fix flake8 CI style check
- PR #1087: Accuracy improvement for sqrt/log in RF max_feature
- PR #1088: Change straggling numba python allocations to use RMM
- PR #1106: Pinning Distributed version to match Dask for consistent CI results
- PR #1116: TSNE CUDA 10.1 Bug Fixes
- PR #1132: DBSCAN Batching Bug Fix
- PR #1162: DASK RF random seed bug fix
- PR #1164: Fix check_dtype arg handling for input_to_dev_array
- PR #1171: SVM prediction bug fix
- PR #1177: Update dask and distributed to 2.5
- PR #1204: Fix SVM crash on Turing
- PR #1199: Replaced sprintf() with snprintf() in THROW()
- PR #1205: Update dask-cuda in yml envs
- PR #1211: Fixing Dask k-means transform bug and adding test
- PR #1236: Improve fix for SMO solvers potential crash on Turing
- PR #1251: Disable compiler optimization for CUDA 10.1 for distance prims
- PR #1260: Small bugfix for major conversion in input_utils
- PR #1276: Fix float64 prediction crash in test_random_forest

# cuML 0.9.0 (21 Aug 2019)

## New Features

- PR #894: Convert RF to treelite format
- PR #826: Jones transformation of params for ARIMA models timeSeries ml-prim
- PR #697: Silhouette Score metric ml-prim
- PR #674: KL Divergence metric ml-prim
- PR #787: homogeneity, completeness and v-measure metrics ml-prim
- PR #711: Mutual Information metric ml-prim
- PR #724: Entropy metric ml-prim
- PR #766: Expose score method based on inertia for KMeans
- PR #823: prims: cluster dispersion metric
- PR #816: Added inverse_transform() for LabelEncoder
- PR #789: prims: sampling without replacement
- PR #813: prims: Col major istance prim
- PR #635: Random Forest & Decision Tree Regression (Single-GPU)
- PR #819: Forest Inferencing Library (FIL)
- PR #829: C++: enable nvtx ranges
- PR #835: Holt-Winters algorithm
- PR #837: treelite for decision forest exchange format
- PR #871: Wrapper for FIL
- PR #870: make_blobs python function
- PR #881: wrappers for accuracy_score and adjusted_rand_score functions
- PR #840: Dask RF classification and regression
- PR #870: make_blobs python function
- PR #879: import of treelite models to FIL
- PR #892: General Gram matrices prim
- PR #883: Adding MNMG Kmeans
- PR #930: Dask RF
- PR #882: TSNE - T-Distributed Stochastic Neighbourhood Embedding
- PR #624: Internals API & Graph Based Dimensionality Reductions Callback
- PR #926: Wrapper for FIL
- PR #994: Adding MPI comm impl for testing / benchmarking MNMG CUDA
- PR #960: Enable using libcumlprims for MG algorithms/prims

## Improvements
- PR #822: build: build.sh update to club all make targets together
- PR #807: Added development conda yml files
- PR #840: Require cmake >= 3.14
- PR #832: Stateless Decision Tree and Random Forest API
- PR #857: Small modifications to comms for utilizing IB w/ Dask
- PR #851: Random forest Stateless API wrappers
- PR #865: High Performance RF
- PR #895: Pretty prints arguments!
- PR #920: Add an empty marker kernel for tracing purposes
- PR #915: syncStream added to cumlCommunicator
- PR #922: Random Forest support in FIL
- PR #911: Update headers to credit CannyLabs BH TSNE implementation
- PR #918: Streamline CUDA_REL environment variable
- PR #924: kmeans: updated APIs to be stateless, refactored code for mnmg support
- PR #950: global_bias support in FIL
- PR #773: Significant improvements to input checking of all classes and common input API for Python
- PR #957: Adding docs to RF & KMeans MNMG. Small fixes for release
- PR #965: Making dask-ml a hard dependency
- PR #976: Update api.rst for new 0.9 classes
- PR #973: Use cudaDeviceGetAttribute instead of relying on cudaDeviceProp object being passed
- PR #978: Update README for 0.9
- PR #1009: Fix references to notebooks-contrib
- PR #1015: Ability to control the number of internal streams in cumlHandle_impl via cumlHandle
- PR #1175: Add more modules to docs ToC

## Bug Fixes

- PR #923: Fix misshapen level/trend/season HoltWinters output
- PR #831: Update conda package dependencies to cudf 0.9
- PR #772: Add missing cython headers to SGD and CD
- PR #849: PCA no attribute trans_input_ transform bug fix
- PR #869: Removing incorrect information from KNN Docs
- PR #885: libclang installation fix for GPUCI
- PR #896: Fix typo in comms build instructions
- PR #921: Fix build scripts using incorrect cudf version
- PR #928: TSNE Stability Adjustments
- PR #934: Cache cudaDeviceProp in cumlHandle for perf reasons
- PR #932: Change default param value for RF classifier
- PR #949: Fix dtype conversion tests for unsupported cudf dtypes
- PR #908: Fix local build generated file ownerships
- PR #983: Change RF max_depth default to 16
- PR #987: Change default values for knn
- PR #988: Switch to exact tsne
- PR #991: Cleanup python code in cuml.dask.cluster
- PR #996: ucx_initialized being properly set in CommsContext
- PR #1007: Throws a well defined error when mutigpu is not enabled
- PR #1018: Hint location of nccl in build.sh for CI
- PR #1022: Using random_state to make K-Means MNMG tests deterministic
- PR #1034: Fix typos and formatting issues in RF docs
- PR #1052: Fix the rows_sample dtype to float

# cuML 0.8.0 (27 June 2019)

## New Features

- PR #652: Adjusted Rand Index metric ml-prim
- PR #679: Class label manipulation ml-prim
- PR #636: Rand Index metric ml-prim
- PR #515: Added Random Projection feature
- PR #504: Contingency matrix ml-prim
- PR #644: Add train_test_split utility for cuDF dataframes
- PR #612: Allow Cuda Array Interface, Numba inputs and input code refactor
- PR #641: C: Separate C-wrapper library build to generate libcuml.so
- PR #631: Add nvcategory based ordinal label encoder
- PR #681: Add MBSGDClassifier and MBSGDRegressor classes around SGD
- PR #705: Quasi Newton solver and LogisticRegression Python classes
- PR #670: Add test skipping functionality to build.sh
- PR #678: Random Forest Python class
- PR #684: prims: make_blobs primitive
- PR #673: prims: reduce cols by key primitive
- PR #812: Add cuML Communications API & consolidate Dask cuML

## Improvements

- PR #597: C++ cuML and ml-prims folder refactor
- PR #590: QN Recover from numeric errors
- PR #482: Introduce cumlHandle for pca and tsvd
- PR #573: Remove use of unnecessary cuDF column and series copies
- PR #601: Cython PEP8 cleanup and CI integration
- PR #596: Introduce cumlHandle for ols and ridge
- PR #579: Introduce cumlHandle for cd and sgd, and propagate C++ errors in cython level for cd and sgd
- PR #604: Adding cumlHandle to kNN, spectral methods, and UMAP
- PR #616: Enable clang-format for enforcing coding style
- PR #618: CI: Enable copyright header checks
- PR #622: Updated to use 0.8 dependencies
- PR #626: Added build.sh script, updated CI scripts and documentation
- PR #633: build: Auto-detection of GPU_ARCHS during cmake
- PR #650: Moving brute force kNN to prims. Creating stateless kNN API.
- PR #662: C++: Bulk clang-format updates
- PR #671: Added pickle pytests and correct pickling of Base class
- PR #675: atomicMin/Max(float, double) with integer atomics and bit flipping
- PR #677: build: 'deep-clean' to build.sh to clean faiss build as well
- PR #683: Use stateless c++ API in KNN so that it can be pickled properly
- PR #686: Use stateless c++ API in UMAP so that it can be pickled properly
- PR #695: prims: Refactor pairwise distance
- PR #707: Added stress test and updated documentation for RF
- PR #701: Added emacs temporary file patterns to .gitignore
- PR #606: C++: Added tests for host_buffer and improved device_buffer and host_buffer implementation
- PR #726: Updated RF docs and stress test
- PR #730: Update README and RF docs for 0.8
- PR #744: Random projections generating binomial on device. Fixing tests.
- PR #741: Update API docs for 0.8
- PR #754: Pickling of UMAP/KNN
- PR #753: Made PCA and TSVD picklable
- PR #746: LogisticRegression and QN API docstrings
- PR #820: Updating DEVELOPER GUIDE threading guidelines

## Bug Fixes
- PR #584: Added missing virtual destructor to deviceAllocator and hostAllocator
- PR #620: C++: Removed old unit-test files in ml-prims
- PR #627: C++: Fixed dbscan crash issue filed in 613
- PR #640: Remove setuptools from conda run dependency
- PR #646: Update link in contributing.md
- PR #649: Bug fix to LinAlg::reduce_rows_by_key prim filed in issue #648
- PR #666: fixes to gitutils.py to resolve both string decode and handling of uncommitted files
- PR #676: Fix template parameters in `bernoulli()` implementation.
- PR #685: Make CuPy optional to avoid nccl conda package conflicts
- PR #687: prims: updated tolerance for reduce_cols_by_key unit-tests
- PR #689: Removing extra prints from NearestNeighbors cython
- PR #718: Bug fix for DBSCAN and increasing batch size of sgd
- PR #719: Adding additional checks for dtype of the data
- PR #736: Bug fix for RF wrapper and .cu print function
- PR #547: Fixed issue if C++ compiler is specified via CXX during configure.
- PR #759: Configure Sphinx to render params correctly
- PR #762: Apply threshold to remove flakiness of UMAP tests.
- PR #768: Fixing memory bug from stateless refactor
- PR #782: Nearest neighbors checking properly whether memory should be freed
- PR #783: UMAP was using wrong size for knn computation
- PR #776: Hotfix for self.variables in RF
- PR #777: Fix numpy input bug
- PR #784: Fix jit of shuffle_idx python function
- PR #790: Fix rows_sample input type for RF
- PR #793: Fix for dtype conversion utility for numba arrays without cupy installed
- PR #806: Add a seed for sklearn model in RF test file
- PR #843: Rf quantile fix

# cuML 0.7.0 (10 May 2019)

## New Features

- PR #405: Quasi-Newton GLM Solvers
- PR #277: Add row- and column-wise weighted mean primitive
- PR #424: Add a grid-sync struct for inter-block synchronization
- PR #430: Add R-Squared Score to ml primitives
- PR #463: Add matrix gather to ml primitives
- PR #435: Expose cumlhandle in cython + developer guide
- PR #455: Remove default-stream arguement across ml-prims and cuML
- PR #375: cuml cpp shared library renamed to libcuml++.so
- PR #460: Random Forest & Decision Trees (Single-GPU, Classification)
- PR #491: Add doxygen build target for ml-prims
- PR #505: Add R-Squared Score to python interface
- PR #507: Add coordinate descent for lasso and elastic-net
- PR #511: Add a minmax ml-prim
- PR #516: Added Trustworthiness score feature
- PR #520: Add local build script to mimic gpuCI
- PR #503: Add column-wise matrix sort primitive
- PR #525: Add docs build script to cuML
- PR #528: Remove current KMeans and replace it with a new single GPU implementation built using ML primitives

## Improvements

- PR #481: Refactoring Quasi-Newton to use cumlHandle
- PR #467: Added validity check on cumlHandle_t
- PR #461: Rewrote permute and added column major version
- PR #440: README updates
- PR #295: Improve build-time and the interface e.g., enable bool-OutType, for distance()
- PR #390: Update docs version
- PR #272: Add stream parameters to cublas and cusolver wrapper functions
- PR #447: Added building and running mlprims tests to CI
- PR #445: Lower dbscan memory usage by computing adjacency matrix directly
- PR #431: Add support for fancy iterator input types to LinAlg::reduce_rows_by_key
- PR #394: Introducing cumlHandle API to dbscan and add example
- PR #500: Added CI check for black listed CUDA Runtime API calls
- PR #475: exposing cumlHandle for dbscan from python-side
- PR #395: Edited the CONTRIBUTING.md file
- PR #407: Test files to run stress, correctness and unit tests for cuml algos
- PR #512: generic copy method for copying buffers between device/host
- PR #533: Add cudatoolkit conda dependency
- PR #524: Use cmake find blas and find lapack to pass configure options to faiss
- PR #527: Added notes on UMAP differences from reference implementation
- PR #540: Use latest release version in update-version CI script
- PR #552: Re-enable assert in kmeans tests with xfail as needed
- PR #581: Add shared memory fast col major to row major function back with bound checks
- PR #592: More efficient matrix copy/reverse methods
- PR #721: Added pickle tests for DBSCAN and Random Projections

## Bug Fixes

- PR #334: Fixed segfault in `ML::cumlHandle_impl::destroyResources`
- PR #349: Developer guide clarifications for cumlHandle and cumlHandle_impl
- PR #398: Fix CI scripts to allow nightlies to be uploaded
- PR #399: Skip PCA tests to allow CI to run with driver 418
- PR #422: Issue in the PCA tests was solved and CI can run with driver 418
- PR #409: Add entry to gitmodules to ignore build artifacts
- PR #412: Fix for svdQR function in ml-prims
- PR #438: Code that depended on FAISS was building everytime.
- PR #358: Fixed an issue when switching streams on MLCommon::device_buffer and MLCommon::host_buffer
- PR #434: Fixing bug in CSR tests
- PR #443: Remove defaults channel from ci scripts
- PR #384: 64b index arithmetic updates to the kernels inside ml-prims
- PR #459: Fix for runtime library path of pip package
- PR #464: Fix for C++11 destructor warning in qn
- PR #466: Add support for column-major in LinAlg::*Norm methods
- PR #465: Fixing deadlock issue in GridSync due to consecutive sync calls
- PR #468: Fix dbscan example build failure
- PR #470: Fix resource leakage in Kalman filter python wrapper
- PR #473: Fix gather ml-prim test for change in rng uniform API
- PR #477: Fixes default stream initialization in cumlHandle
- PR #480: Replaced qn_fit() declaration with #include of file containing definition to fix linker error
- PR #495: Update cuDF and RMM versions in GPU ci test scripts
- PR #499: DEVELOPER_GUIDE.md: fixed links and clarified ML::detail::streamSyncer example
- PR #506: Re enable ml-prim tests in CI
- PR #508: Fix for an error with default argument in LinAlg::meanSquaredError
- PR #519: README.md Updates and adding BUILD.md back
- PR #526: Fix the issue of wrong results when fit and transform of PCA are called separately
- PR #531: Fixing missing arguments in updateDevice() for RF
- PR #543: Exposing dbscan batch size through cython API and fixing broken batching
- PR #551: Made use of ZLIB_LIBRARIES consistent between ml_test and ml_mg_test
- PR #557: Modified CI script to run cuML tests before building mlprims and removed lapack flag
- PR #578: Updated Readme.md to add lasso and elastic-net
- PR #580: Fixing cython garbage collection bug in KNN
- PR #577: Use find libz in prims cmake
- PR #594: fixed cuda-memcheck mean_center test failures


# cuML 0.6.1 (09 Apr 2019)

## Bug Fixes

- PR #462 Runtime library path fix for cuML pip package


# cuML 0.6.0 (22 Mar 2019)

## New Features

- PR #249: Single GPU Stochastic Gradient Descent for linear regression, logistic regression, and linear svm with L1, L2, and elastic-net penalties.
- PR #247: Added "proper" CUDA API to cuML
- PR #235: NearestNeighbors MG Support
- PR #261: UMAP Algorithm
- PR #290: NearestNeighbors numpy MG Support
- PR #303: Reusable spectral embedding / clustering
- PR #325: Initial support for single process multi-GPU OLS and tSVD
- PR #271: Initial support for hyperparameter optimization with dask for many models

## Improvements

- PR #144: Dockerfile update and docs for LinearRegression and Kalman Filter.
- PR #168: Add /ci/gpu/build.sh file to cuML
- PR #167: Integrating full-n-final ml-prims repo inside cuml
- PR #198: (ml-prims) Removal of *MG calls + fixed a bug in permute method
- PR #194: Added new ml-prims for supporting LASSO regression.
- PR #114: Building faiss C++ api into libcuml
- PR #64: Using FAISS C++ API in cuML and exposing bindings through cython
- PR #208: Issue ml-common-3: Math.h: swap thrust::for_each with binaryOp,unaryOp
- PR #224: Improve doc strings for readable rendering with readthedocs
- PR #209: Simplify README.md, move build instructions to BUILD.md
- PR #218: Fix RNG to use given seed and adjust RNG test tolerances.
- PR #225: Support for generating random integers
- PR #215: Refactored LinAlg::norm to Stats::rowNorm and added Stats::colNorm
- PR #234: Support for custom output type and passing index value to main_op in *Reduction kernels
- PR #230: Refactored the cuda_utils header
- PR #236: Refactored cuml python package structure to be more sklearn like
- PR #232: Added reduce_rows_by_key
- PR #246: Support for 2 vectors in the matrix vector operator
- PR #244: Fix for single GPU OLS and Ridge to support one column training data
- PR #271: Added get_params and set_params functions for linear and ridge regression
- PR #253: Fix for issue #250-reduce_rows_by_key failed memcheck for small nkeys
- PR #269: LinearRegression, Ridge Python docs update and cleaning
- PR #322: set_params updated
- PR #237: Update build instructions
- PR #275: Kmeans use of faster gpu_matrix
- PR #288: Add n_neighbors to NearestNeighbors constructor
- PR #302: Added FutureWarning for deprecation of current kmeans algorithm
- PR #312: Last minute cleanup before release
- PR #315: Documentation updating and enhancements
- PR #330: Added ignored argument to pca.fit_transform to map to sklearn's implemenation
- PR #342: Change default ABI to ON
- PR #572: Pulling DBSCAN components into reusable primitives


## Bug Fixes

- PR #193: Fix AttributeError in PCA and TSVD
- PR #211: Fixing inconsistent use of proper batch size calculation in DBSCAN
- PR #202: Adding back ability for users to define their own BLAS
- PR #201: Pass CMAKE CUDA path to faiss/configure script
- PR #200 Avoid using numpy via cimport in KNN
- PR #228: Bug fix: LinAlg::unaryOp with 0-length input
- PR #279: Removing faiss-gpu references in README
- PR #321: Fix release script typo
- PR #327: Update conda requirements for version 0.6 requirements
- PR #352: Correctly calculating numpy chunk sizing for kNN
- PR #345: Run python import as part of package build to trigger compilation
- PR #347: Lowering memory usage of kNN.
- PR #355: Fixing issues with very large numpy inputs to SPMG OLS and tSVD.
- PR #357: Removing FAISS requirement from README
- PR #362: Fix for matVecOp crashing on large input sizes
- PR #366: Index arithmetic issue fix with TxN_t class
- PR #376: Disabled kmeans tests since they are currently too sensitive (see #71)
- PR #380: Allow arbitrary data size on ingress for numba_utils.row_matrix
- PR #385: Fix for long import cuml time in containers and fix for setup_pip
- PR #630: Fixing a missing kneighbors in nearest neighbors python proxy

# cuML 0.5.1 (05 Feb 2019)

## Bug Fixes

- PR #189 Avoid using numpy via cimport to prevent ABI issues in Cython compilation


# cuML 0.5.0 (28 Jan 2019)

## New Features

- PR #66: OLS Linear Regression
- PR #44: Distance calculation ML primitives
- PR #69: Ridge (L2 Regularized) Linear Regression
- PR #103: Linear Kalman Filter
- PR #117: Pip install support
- PR #64: Device to device support from cuML device pointers into FAISS

## Improvements

- PR #56: Make OpenMP optional for building
- PR #67: Github issue templates
- PR #44: Refactored DBSCAN to use ML primitives
- PR #91: Pytest cleanup and sklearn toyset datasets based pytests for kmeans and dbscan
- PR #75: C++ example to use kmeans
- PR #117: Use cmake extension to find any zlib installed in system
- PR #94: Add cmake flag to set ABI compatibility
- PR #139: Move thirdparty submodules to root and add symlinks to new locations
- PR #151: Replace TravisCI testing and conda pkg builds with gpuCI
- PR #164: Add numba kernel for faster column to row major transform
- PR #114: Adding FAISS to cuml build

## Bug Fixes

- PR #48: CUDA 10 compilation warnings fix
- PR #51: Fixes to Dockerfile and docs for new build system
- PR #72: Fixes for GCC 7
- PR #96: Fix for kmeans stack overflow with high number of clusters
- PR #105: Fix for AttributeError in kmeans fit method
- PR #113: Removed old  glm python/cython files
- PR #118: Fix for AttributeError in kmeans predict method
- PR #125: Remove randomized solver option from PCA python bindings


# cuML 0.4.0 (05 Dec 2018)

## New Features

## Improvements

- PR #42: New build system: separation of libcuml.so and cuml python package
- PR #43: Added changelog.md

## Bug Fixes


# cuML 0.3.0 (30 Nov 2018)

## New Features

- PR #33: Added ability to call cuML algorithms using numpy arrays

## Improvements

- PR #24: Fix references of python package from cuML to cuml and start using versioneer for better versioning
- PR #40: Added support for refactored cuDF 0.3.0, updated Conda files
- PR #33: Major python test cleaning, all tests pass with cuDF 0.2.0 and 0.3.0. Preparation for new build system
- PR #34: Updated batch count calculation logic in DBSCAN
- PR #35: Beginning of DBSCAN refactor to use cuML mlprims and general improvements

## Bug Fixes

- PR #30: Fixed batch size bug in DBSCAN that caused crash. Also fixed various locations for potential integer overflows
- PR #28: Fix readthedocs build documentation
- PR #29: Fix pytests for cuml name change from cuML
- PR #33: Fixed memory bug that would cause segmentation faults due to numba releasing memory before it was used. Also fixed row major/column major bugs for different algorithms
- PR #36: Fix kmeans gtest to use device data
- PR #38: cuda\_free bug removed that caused google tests to sometimes pass and sometimes fail randomly
- PR #39: Updated cmake to correctly link with CUDA libraries, add CUDA runtime linking and include source files in compile target

# cuML 0.2.0 (02 Nov 2018)

## New Features

- PR #11: Kmeans algorithm added
- PR #7: FAISS KNN wrapper added
- PR #21: Added Conda install support

## Improvements

- PR #15: Added compatibility with cuDF (from prior pyGDF)
- PR #13: Added FAISS to Dockerfile
- PR #21: Added TravisCI build system for CI and Conda builds

## Bug Fixes

- PR #4: Fixed explained variance bug in TSVD
- PR #5: Notebook bug fixes and updated results


# cuML 0.1.0

Initial release including PCA, TSVD, DBSCAN, ml-prims and cython wrappers<|MERGE_RESOLUTION|>--- conflicted
+++ resolved
@@ -133,11 +133,8 @@
 - PR #2616: Small test code fix for pandas dtype tests
 - PR #2625: Update Estimator notebook to resolve errors
 - PR #2634: singlegpu build option fixes
-<<<<<<< HEAD
 - PR #2651: AutoARIMA Python bug fix
-=======
-- PR #2654: Fix for vecorizer concatenations
->>>>>>> 19fdf1b2
+- PR #2654: Fix for vectorizer concatenations
 
 # cuML 0.14.0 (03 Jun 2020)
 
