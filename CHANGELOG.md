# cuML 0.7.0 (Date TBD)

## New Features

- PR #405: Quasi-Newton GLM Solvers

## New Features

- PR #277: Added row- and column-wise weighted mean primitive
- PR #424: Added a grid-sync struct for inter-block synchronization
- PR #430: Adding R-Squared Score to ml primitives
- PR #463: Added matrix gather to ml primitives
- PR #435: Exposing cumlhandle in cython + developer guide
- PR #455: Remove default-stream arguement across ml-prims and cuML
- PR #375: cuml cpp shared library renamed to libcuml++.so
- PR #491: added doxygen build target for ml-prims
- PR #520: Add local build script to mimic gpuCI

## Improvements

- PR #467: Added validity check on cumlHandle_t
- PR #461: Rewrote permute and added column major version
- PR #440: README updates
- PR #295: Improve build-time and the interface e.g., enable bool-OutType, for distance()
- PR #390: Update docs version
- PR #272: Add stream parameters to cublas and cusolver wrapper functions
- PR #447: Added building and running mlprims tests to CI
- PR #445: Lower dbscan memory usage by computing adjacency matrix directly
- PR #431: Add support for fancy iterator input types to LinAlg::reduce_rows_by_key
- PR #394: Introducing cumlHandle API to dbscan and add example
<<<<<<< HEAD
- PR #482: Introduce cumlHandle for pca and tsvd
=======
- PR #500: Added CI check for black listed CUDA Runtime API calls
>>>>>>> 00781d1c
- PR #475: exposing cumlHandle for dbscan from python-side
- PR #395: Edited the CONTRIBUTING.md file
- PR #512: generic copy method for copying buffers between device/host

## Bug Fixes

- PR #334: Fixed segfault in `ML::cumlHandle_impl::destroyResources`
- PR #349: Developer guide clarifications for cumlHandle and cumlHandle_impl
- PR #398: Fix CI scripts to allow nightlies to be uploaded
- PR #399: Skip PCA tests to allow CI to run with driver 418
- PR #422: Issue in the PCA tests was solved and CI can run with driver 418
- PR #409: Add entry to gitmodules to ignore build artifacts
- PR #412: Fix for svdQR function in ml-prims
- PR #438: Code that depended on FAISS was building everytime.
- PR #358: Fixed an issue when switching streams on MLCommon::device_buffer and MLCommon::host_buffer
- PR #434: Fixing bug in CSR tests
- PR #443: Remove defaults channel from ci scripts
- PR #384: 64b index arithmetic updates to the kernels inside ml-prims
- PR #459: Fix for runtime library path of pip package
- PR #464: Fix for C++11 destructor warning in qn
- PR #466: Add support for column-major in LinAlg::*Norm methods
- PR #465: Fixing deadlock issue in GridSync due to consecutive sync calls
- PR #468: Fix dbscan example build failure
- PR #470: Fix resource leakage in Kalman filter python wrapper
- PR #473: Fix gather ml-prim test for change in rng uniform API
- PR #477: Fixes default stream initialization in cumlHandle
- PR #480: Replaced qn_fit() declaration with #include of file containing definition to fix linker error
- PR #495: Update cuDF and RMM versions in GPU ci test scripts
- PR #499: DEVELOPER_GUIDE.md: fixed links and clarified ML::detail::streamSyncer example
- PR #506: Re enable ml-prim tests in CI
- PR #508: Fix for an error with default argument in LinAlg::meanSquaredError

# cuML 0.6.0 (22 Mar 2019)

## New Features

- PR #249: Single GPU Stochastic Gradient Descent for linear regression, logistic regression, and linear svm with L1, L2, and elastic-net penalties.
- PR #247: Added "proper" CUDA API to cuML
- PR #235: NearestNeighbors MG Support
- PR #261: UMAP Algorithm
- PR #290: NearestNeighbors numpy MG Support
- PR #303: Reusable spectral embedding / clustering
- PR #325: Initial support for single process multi-GPU OLS and tSVD
- PR #271: Initial support for hyperparameter optimization with dask for many models

## Improvements

- PR #144: Dockerfile update and docs for LinearRegression and Kalman Filter.
- PR #168: Add /ci/gpu/build.sh file to cuML
- PR #167: Integrating full-n-final ml-prims repo inside cuml
- PR #198: (ml-prims) Removal of *MG calls + fixed a bug in permute method
- PR #194: Added new ml-prims for supporting LASSO regression.
- PR #114: Building faiss C++ api into libcuml
- PR #64: Using FAISS C++ API in cuML and exposing bindings through cython
- PR #208: Issue ml-common-3: Math.h: swap thrust::for_each with binaryOp,unaryOp
- PR #224: Improve doc strings for readable rendering with readthedocs
- PR #209: Simplify README.md, move build instructions to BUILD.md
- PR #218: Fix RNG to use given seed and adjust RNG test tolerances.
- PR #225: Support for generating random integers
- PR #215: Refactored LinAlg::norm to Stats::rowNorm and added Stats::colNorm
- PR #234: Support for custom output type and passing index value to main_op in *Reduction kernels
- PR #230: Refactored the cuda_utils header
- PR #236: Refactored cuml python package structure to be more sklearn like
- PR #232: Added reduce_rows_by_key
- PR #246: Support for 2 vectors in the matrix vector operator
- PR #244: Fix for single GPU OLS and Ridge to support one column training data
- PR #271: Added get_params and set_params functions for linear and ridge regression
- PR #253: Fix for issue #250-reduce_rows_by_key failed memcheck for small nkeys
- PR #269: LinearRegression, Ridge Python docs update and cleaning
- PR #322: set_params updated
- PR #237: Update build instructions
- PR #275: Kmeans use of faster gpu_matrix
- PR #288: Add n_neighbors to NearestNeighbors constructor
- PR #302: Added FutureWarning for deprecation of current kmeans algorithm
- PR #312: Last minute cleanup before release
- PR #315: Documentation updating and enhancements
- PR #330: Added ignored argument to pca.fit_transform to map to sklearn's implemenation
- PR #342: Change default ABI to ON

## Bug Fixes

- PR #193: Fix AttributeError in PCA and TSVD
- PR #211: Fixing inconsistent use of proper batch size calculation in DBSCAN
- PR #202: Adding back ability for users to define their own BLAS
- PR #201: Pass CMAKE CUDA path to faiss/configure script
- PR #200 Avoid using numpy via cimport in KNN
- PR #228: Bug fix: LinAlg::unaryOp with 0-length input
- PR #279: Removing faiss-gpu references in README
- PR #321: Fix release script typo
- PR #327: Update conda requirements for version 0.6 requirements
- PR #352: Correctly calculating numpy chunk sizing for kNN
- PR #345: Run python import as part of package build to trigger compilation
- PR #347: Lowering memory usage of kNN.
- PR #355: Fixing issues with very large numpy inputs to SPMG OLS and tSVD.
- PR #357: Removing FAISS requirement from README
- PR #362: Fix for matVecOp crashing on large input sizes
- PR #366: Index arithmetic issue fix with TxN_t class
- PR #376: Disabled kmeans tests since they are currently too sensitive (see #71)
- PR #380: Allow arbitrary data size on ingress for numba_utils.row_matrix
- PR #385: Fix for long import cuml time in containers and fix for setup_pip

# cuML 0.5.1 (05 Feb 2019)

## Bug Fixes

- PR #189 Avoid using numpy via cimport to prevent ABI issues in Cython compilation


# cuML 0.5.0 (28 Jan 2019)

## New Features

- PR #66: OLS Linear Regression
- PR #44: Distance calculation ML primitives
- PR #69: Ridge (L2 Regularized) Linear Regression
- PR #103: Linear Kalman Filter
- PR #117: Pip install support
- PR #64: Device to device support from cuML device pointers into FAISS

## Improvements

- PR #56: Make OpenMP optional for building
- PR #67: Github issue templates
- PR #44: Refactored DBSCAN to use ML primitives
- PR #91: Pytest cleanup and sklearn toyset datasets based pytests for kmeans and dbscan
- PR #75: C++ example to use kmeans
- PR #117: Use cmake extension to find any zlib installed in system
- PR #94: Add cmake flag to set ABI compatibility
- PR #139: Move thirdparty submodules to root and add symlinks to new locations
- PR #151: Replace TravisCI testing and conda pkg builds with gpuCI
- PR #164: Add numba kernel for faster column to row major transform
- PR #114: Adding FAISS to cuml build

## Bug Fixes

- PR #48: CUDA 10 compilation warnings fix
- PR #51: Fixes to Dockerfile and docs for new build system
- PR #72: Fixes for GCC 7
- PR #96: Fix for kmeans stack overflow with high number of clusters
- PR #105: Fix for AttributeError in kmeans fit method
- PR #113: Removed old  glm python/cython files
- PR #118: Fix for AttributeError in kmeans predict method
- PR #125: Remove randomized solver option from PCA python bindings


# cuML 0.4.0 (05 Dec 2018)

## New Features

## Improvements

- PR #42: New build system: separation of libcuml.so and cuml python package
- PR #43: Added changelog.md

## Bug Fixes


# cuML 0.3.0 (30 Nov 2018)

## New Features

- PR #33: Added ability to call cuML algorithms using numpy arrays

## Improvements

- PR #24: Fix references of python package from cuML to cuml and start using versioneer for better versioning
- PR #40: Added support for refactored cuDF 0.3.0, updated Conda files
- PR #33: Major python test cleaning, all tests pass with cuDF 0.2.0 and 0.3.0. Preparation for new build system
- PR #34: Updated batch count calculation logic in DBSCAN
- PR #35: Beginning of DBSCAN refactor to use cuML mlprims and general improvements

## Bug Fixes

- PR #30: Fixed batch size bug in DBSCAN that caused crash. Also fixed various locations for potential integer overflows
- PR #28: Fix readthedocs build documentation
- PR #29: Fix pytests for cuml name change from cuML
- PR #33: Fixed memory bug that would cause segmentation faults due to numba releasing memory before it was used. Also fixed row major/column major bugs for different algorithms
- PR #36: Fix kmeans gtest to use device data
- PR #38: cuda\_free bug removed that caused google tests to sometimes pass and sometimes fail randomly
- PR #39: Updated cmake to correctly link with CUDA libraries, add CUDA runtime linking and include source files in compile target

# cuML 0.2.0 (02 Nov 2018)

## New Features

- PR #11: Kmeans algorithm added
- PR #7: FAISS KNN wrapper added
- PR #21: Added Conda install support

## Improvements

- PR #15: Added compatibility with cuDF (from prior pyGDF)
- PR #13: Added FAISS to Dockerfile
- PR #21: Added TravisCI build system for CI and Conda builds

## Bug Fixes

- PR #4: Fixed explained variance bug in TSVD
- PR #5: Notebook bug fixes and updated results


# cuML 0.1.0

Initial release including PCA, TSVD, DBSCAN, ml-prims and cython wrappers<|MERGE_RESOLUTION|>--- conflicted
+++ resolved
@@ -28,11 +28,8 @@
 - PR #445: Lower dbscan memory usage by computing adjacency matrix directly
 - PR #431: Add support for fancy iterator input types to LinAlg::reduce_rows_by_key
 - PR #394: Introducing cumlHandle API to dbscan and add example
-<<<<<<< HEAD
 - PR #482: Introduce cumlHandle for pca and tsvd
-=======
 - PR #500: Added CI check for black listed CUDA Runtime API calls
->>>>>>> 00781d1c
 - PR #475: exposing cumlHandle for dbscan from python-side
 - PR #395: Edited the CONTRIBUTING.md file
 - PR #512: generic copy method for copying buffers between device/host
