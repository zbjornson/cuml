--- conflicted
+++ resolved
@@ -4,11 +4,8 @@
 
 - PR #66: OLS Linear Regression
 - PR #44: Distance calculation ML primitives
-<<<<<<< HEAD
+- PR #69: Ridge (L2 Regularized) Linear Regression
 - PR #103: Linear Kalman Filter
-=======
-- PR #69: Ridge (L2 Regularized) Linear Regression
->>>>>>> 559d0c75
 
 ## Improvements
 
